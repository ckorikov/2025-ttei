#include "ttie/ttie.h"
#include <gtest/gtest.h>
#include <random>
#include <cmath>

using namespace ttie;

TEST(TensorTest, UninitializedTensor)
{
    Tensor x;
    EXPECT_TRUE(x.shape.empty());
}

TEST(TensorTest, ValidateShape)
{
    Tensor t;
    t.shape = {2, 3};
    EXPECT_TRUE(t.validate_shape());

    t.shape = {0, 3};
    EXPECT_FALSE(t.validate_shape());

    t.shape = {};
    EXPECT_FALSE(t.validate_shape());

    EXPECT_THROW(t.resize(), std::exception);
}

TEST(TensorTest, InitializeAndSetData)
{
    Tensor t;
    t.shape = {2, 3};
    t.resize();

    EXPECT_EQ(t.data.size(), 6);
}

TEST(TensorTest, GradientOperations)
{
    Tensor t;
    t.shape = {2, 3};
    t.resize();
    t.resize_grad();

    EXPECT_EQ(t.grad.size(), 6);

    for (size_t i = 0; i < t.grad.size(); ++i)
    {
        t.grad[i] = static_cast<float>(i);
    }

    t.zero_grad();

    for (size_t i = 0; i < t.grad.size(); ++i)
    {
        EXPECT_FLOAT_EQ(t.grad[i], 0.0f);
    }
}

TEST(LayerTest, ReLU)
{
    ReLU relu;
    EXPECT_EQ(relu.parameters().size(), 0);

    Tensor input;
    input.shape = {2, 3};
    input.resize();
    for (size_t i = 0; i < input.data.size(); ++i)
    {
        input.data[i] = static_cast<float>(i) - 2.0f;
    }

    Tensor output;
    relu.forward(input, output);

    for (size_t i = 0; i < output.data.size(); ++i)
    {
        EXPECT_FLOAT_EQ(output.data[i], std::max(0.0f, input.data[i]));
    }

    output.resize_grad();
    for (size_t i = 0; i < output.grad.size(); ++i)
    {
        output.grad[i] = 1.0f;
    }

    relu.backward(output, input);

    for (size_t i = 0; i < input.grad.size(); ++i)
    {
        EXPECT_FLOAT_EQ(input.grad[i], input.data[i] > 0 ? 1.0f : 0.0f);
    }
}

TEST(LayerTest, Sigmoid)
{
    Sigmoid sigmoid;
    Tensor input;
    input.shape = {2};
    input.data = {0.0f, 1.0f};
    input.resize();

    Tensor output;
    sigmoid.forward(input, output);

    EXPECT_NEAR(output.data[0], 0.5f, 1e-5f);        // σ(0) = 0.5
    EXPECT_NEAR(output.data[1], 0.73105858f, 1e-5f); // σ(1) ≈ 0.731

    output.grad = {1.0f, 1.0f};
    sigmoid.backward(output, input);

    EXPECT_NEAR(input.grad[0], 0.25f, 1e-5f);       // σ'(0) = 0.25
    EXPECT_NEAR(input.grad[1], 0.19661193f, 1e-5f); // σ'(1) ≈ 0.197
}

TEST(LayerTest, Tanh)
{
    Tanh tanh;
    Tensor input;
    input.shape = {2};
    input.data = {0.0f, 1.0f};
    input.resize();

    Tensor output;
    tanh.forward(input, output);

    EXPECT_NEAR(output.data[0], 0.0f, 1e-5f);        // tanh(0) = 0
    EXPECT_NEAR(output.data[1], 0.76159416f, 1e-5f); // tanh(1) ≈ 0.761

    output.grad = {1.0f, 1.0f};
    tanh.backward(output, input);

    EXPECT_NEAR(input.grad[0], 1.0f, 1e-5f);        // tanh'(0) = 1
    EXPECT_NEAR(input.grad[1], 0.41997434f, 1e-5f); // tanh'(1) ≈ 0.420
}

TEST(LayerTest, Linear)
{
    Linear linear(3, 2);

    auto params = linear.parameters();
    EXPECT_EQ(params.size(), 2);

    EXPECT_EQ(linear.weight.shape.size(), 2);
    EXPECT_EQ(linear.weight.shape[0], 3);
    EXPECT_EQ(linear.weight.shape[1], 2);
    EXPECT_EQ(linear.bias.shape.size(), 1);
    EXPECT_EQ(linear.bias.shape[0], 2);

    Tensor input;
    input.shape = {2, 3};
    input.resize();
    for (size_t i = 0; i < input.data.size(); ++i)
    {
        input.data[i] = static_cast<float>(i) / input.data.size();
    }

    Tensor output;
    linear.forward(input, output);

    EXPECT_EQ(output.shape.size(), 2);
    EXPECT_EQ(output.shape[0], 2);
    EXPECT_EQ(output.shape[1], 2);

    output.resize_grad();
    for (size_t i = 0; i < output.grad.size(); ++i)
    {
        output.grad[i] = 1.0f;
    }

    input.resize_grad();
    input.zero_grad();

    linear.backward(output, input);

    bool has_nonzero = false;
    for (size_t i = 0; i < input.grad.size(); ++i)
    {
        if (input.grad[i] != 0.0f)
        {
            has_nonzero = true;
            break;
        }
    }
    EXPECT_TRUE(has_nonzero);

    has_nonzero = false;
    for (size_t i = 0; i < linear.weight.grad.size(); ++i)
    {
        if (linear.weight.grad[i] != 0.0f)
        {
            has_nonzero = true;
            break;
        }
    }
    EXPECT_TRUE(has_nonzero);

    has_nonzero = false;
    for (size_t i = 0; i < linear.bias.grad.size(); ++i)
    {
        if (linear.bias.grad[i] != 0.0f)
        {
            has_nonzero = true;
            break;
        }
    }
    EXPECT_TRUE(has_nonzero);
}

TEST(LayerTest, LinearVSTorch)
{
    /* PyTorch reference forward and backward with predefined weights and biases
    import torch

    input = torch.tensor([[0.1, 0.2, 0.3], [0.4, 0.5, 0.6]], requires_grad=True)
    weight = torch.tensor([[0.1, 0.2], [0.3, 0.4], [0.5, 0.6]],
    requires_grad=True) bias = torch.tensor([0.1, 0.2], requires_grad=True)

    output = torch.addmm(bias, input, weight)
    output.backward(torch.ones_like(output))

    # Print results
    print("PyTorch Output:", output)
    print("PyTorch Output Grad:", torch.ones_like(output))
    print("PyTorch Input Grad:", input.grad)
    print("PyTorch Weight Grad:", weight.grad)
    print("PyTorch Bias Grad:", bias.grad)

    # Output:
    PyTorch Output: tensor([[0.3200, 0.4800],
        [0.5900, 0.8400]], grad_fn=<AddmmBackward0>)
    PyTorch Output Grad: tensor([[1., 1.],
            [1., 1.]])
    PyTorch Input Grad: tensor([[0.3000, 0.7000, 1.1000],
            [0.3000, 0.7000, 1.1000]])
    PyTorch Weight Grad: tensor([[0.5000, 0.5000],
            [0.7000, 0.7000],
            [0.9000, 0.9000]])
    PyTorch Bias Grad: tensor([2., 2.])
    */

    Linear linear(3, 2);
    linear.weight.data = {0.1f, 0.2f, 0.3f, 0.4f, 0.5f, 0.6f};
    linear.bias.data = {0.1f, 0.2f};

    Tensor input;
    input.shape = {2, 3};
    input.resize();
    input.data = {0.1f, 0.2f, 0.3f, 0.4f, 0.5f, 0.6f};
    input.resize_grad();

    // Forward pass
    Tensor output;
    linear.forward(input, output);

    // Check output values match PyTorch
    ASSERT_EQ(output.shape.size(), 2);
    ASSERT_EQ(output.shape[0], 2);
    ASSERT_EQ(output.shape[1], 2);
    EXPECT_NEAR(output.data[0], 0.32f, 1e-5f);
    EXPECT_NEAR(output.data[1], 0.48f, 1e-5f);
    EXPECT_NEAR(output.data[2], 0.59f, 1e-5f);
    EXPECT_NEAR(output.data[3], 0.84f, 1e-5f);

    // Backward pass
    output.resize_grad();
    output.grad = {1.0f, 1.0f, 1.0f, 1.0f};

    linear.backward(output, input);

    // Check input gradients match PyTorch
    ASSERT_EQ(input.grad.size(), 6);
    EXPECT_NEAR(input.grad[0], 0.3f, 1e-5f);
    EXPECT_NEAR(input.grad[1], 0.7f, 1e-5f);
    EXPECT_NEAR(input.grad[2], 1.1f, 1e-5f);
    EXPECT_NEAR(input.grad[3], 0.3f, 1e-5f);
    EXPECT_NEAR(input.grad[4], 0.7f, 1e-5f);
    EXPECT_NEAR(input.grad[5], 1.1f, 1e-5f);

    // Check weight gradients match PyTorch
    ASSERT_EQ(linear.weight.grad.size(), 6);
    EXPECT_NEAR(linear.weight.grad[0], 0.5f, 1e-5f);
    EXPECT_NEAR(linear.weight.grad[1], 0.5f, 1e-5f);
    EXPECT_NEAR(linear.weight.grad[2], 0.7f, 1e-5f);
    EXPECT_NEAR(linear.weight.grad[3], 0.7f, 1e-5f);
    EXPECT_NEAR(linear.weight.grad[4], 0.9f, 1e-5f);
    EXPECT_NEAR(linear.weight.grad[5], 0.9f, 1e-5f);

    // Check bias gradients match PyTorch
    ASSERT_EQ(linear.bias.grad.size(), 2);
    EXPECT_NEAR(linear.bias.grad[0], 2.0f, 1e-5f);
    EXPECT_NEAR(linear.bias.grad[1], 2.0f, 1e-5f);
}

TEST(ModelTest, ForwardAndBackwardVSTorch)
{
    /* Pytorch reference
    import torch

    input = torch.tensor([[0.1, 0.2, 0.3], [0.4, 0.5, 0.6]], requires_grad=True)
    weight = torch.tensor([[0.1, 0.2], [0.3, 0.4], [0.5, 0.6]],
    requires_grad=True) bias = torch.tensor([0.1, 0.2], requires_grad=True)

    # First addmm operation
    output1 = torch.addmm(bias, input, weight)
    relu_output = torch.relu(output1)

    # Define weights and bias for the second addmm (2->1)
    weight2 = torch.tensor([[0.7], [0.8]], requires_grad=True)
    bias2 = torch.tensor([0.3], requires_grad=True)

    output = torch.addmm(bias2, relu_output, weight2)
    output.backward(torch.ones_like(output))

    # Print results
    print("PyTorch First Output:", output1)
    print("PyTorch ReLU Output:", relu_output)
    print("PyTorch Final Output:", output)
    print("PyTorch Output Grad:", torch.ones_like(output))
    print("PyTorch Input Grad:", input.grad)
    print("PyTorch Weight Grad:", weight.grad)
    print("PyTorch Bias Grad:", bias.grad)
    print("PyTorch Weight2 Grad:", weight2.grad)
    print("PyTorch Bias2 Grad:", bias2.grad)

    Output:
    PyTorch First Output: tensor([[0.3200, 0.4800],
        [0.5900, 0.8400]], grad_fn=<AddmmBackward0>)
    PyTorch ReLU Output: tensor([[0.3200, 0.4800],
            [0.5900, 0.8400]], grad_fn=<ReluBackward0>)
    PyTorch Final Output: tensor([[0.9080],
            [1.3850]], grad_fn=<AddmmBackward0>)
    PyTorch Output Grad: tensor([[1.],
            [1.]])
    PyTorch Input Grad: tensor([[0.2300, 0.5300, 0.8300],
            [0.2300, 0.5300, 0.8300]])
    PyTorch Weight Grad: tensor([[0.3500, 0.4000],
            [0.4900, 0.5600],
            [0.6300, 0.7200]])
    PyTorch Bias Grad: tensor([1.4000, 1.6000])
    PyTorch Weight2 Grad: tensor([[0.9100],
            [1.3200]])
    PyTorch Bias2 Grad: tensor([2.])
    */

    Model model;
    model.add_layer(new Linear(3, 2));
    model.add_layer(new ReLU());
    model.add_layer(new Linear(2, 1));

    // Initialize with the same values as in PyTorch reference
    Linear *layer1 = static_cast<Linear *>(model.layers[0]);
    layer1->weight.data = {0.1f, 0.2f, 0.3f, 0.4f, 0.5f, 0.6f};
    layer1->bias.data = {0.1f, 0.2f};

    Linear *layer2 = static_cast<Linear *>(model.layers[2]);
    layer2->weight.data = {0.7f, 0.8f};
    layer2->bias.data = {0.3f};

    // Prepare input
    Tensor input;
    input.shape = {2, 3};
    input.resize();
    input.data = {0.1f, 0.2f, 0.3f, 0.4f, 0.5f, 0.6f};
    input.resize_grad();

    // Forward pass
    Tensor output;
    model.forward(input, output);

    // Verify final output shape and values
    ASSERT_EQ(output.shape.size(), 2);
    ASSERT_EQ(output.shape[0], 2);
    ASSERT_EQ(output.shape[1], 1);
    EXPECT_NEAR(output.data[0], 0.9080f, 1e-4f);
    EXPECT_NEAR(output.data[1], 1.3850f, 1e-4f);

    // Backward pass
    output.resize_grad();
    output.grad = {1.0f, 1.0f};

    model.backward(output, input);

    // Check input gradients
    ASSERT_EQ(input.grad.size(), 6);
    EXPECT_NEAR(input.grad[0], 0.2300f, 1e-4f);
    EXPECT_NEAR(input.grad[1], 0.5300f, 1e-4f);
    EXPECT_NEAR(input.grad[2], 0.8300f, 1e-4f);
    EXPECT_NEAR(input.grad[3], 0.2300f, 1e-4f);
    EXPECT_NEAR(input.grad[4], 0.5300f, 1e-4f);
    EXPECT_NEAR(input.grad[5], 0.8300f, 1e-4f);

    // Check layer1 weight gradients
    ASSERT_EQ(layer1->weight.grad.size(), 6);
    EXPECT_NEAR(layer1->weight.grad[0], 0.3500f, 1e-4f);
    EXPECT_NEAR(layer1->weight.grad[1], 0.4000f, 1e-4f);
    EXPECT_NEAR(layer1->weight.grad[2], 0.4900f, 1e-4f);
    EXPECT_NEAR(layer1->weight.grad[3], 0.5600f, 1e-4f);
    EXPECT_NEAR(layer1->weight.grad[4], 0.6300f, 1e-4f);
    EXPECT_NEAR(layer1->weight.grad[5], 0.7200f, 1e-4f);

    // Check layer1 bias gradients
    ASSERT_EQ(layer1->bias.grad.size(), 2);
    EXPECT_NEAR(layer1->bias.grad[0], 1.4000f, 1e-4f);
    EXPECT_NEAR(layer1->bias.grad[1], 1.6000f, 1e-4f);

    // Check layer2 weight gradients
    ASSERT_EQ(layer2->weight.grad.size(), 2);
    EXPECT_NEAR(layer2->weight.grad[0], 0.9100f, 1e-4f);
    EXPECT_NEAR(layer2->weight.grad[1], 1.3200f, 1e-4f);

    // Check layer2 bias gradients
    ASSERT_EQ(layer2->bias.grad.size(), 1);
    EXPECT_NEAR(layer2->bias.grad[0], 2.0000f, 1e-4f);
}

<<<<<<< HEAD
TEST(LSTMTest, Initialization)
{
    LSTM lstm(3, 4); // input_size = 3, hidden_size = 4

    auto params = lstm.parameters();
    EXPECT_EQ(params.size(), 16); // 2 x (4 weight matrices + 4 bias vectors)

    for (Tensor *t : params)
    {
        EXPECT_TRUE(t->validate_shape());
    }
}

TEST(LSTMTest, ForwardShapeAndSanity)
{
    const size_t seq_len = 1;
    const size_t input_size = 3;
    const size_t hidden_size = 4;

    LSTM lstm(input_size, hidden_size);

    Tensor input_seq;
    input_seq.shape = {seq_len, input_size};
    input_seq.resize();

    for (size_t i = 0; i < input_seq.data.size(); ++i)
    {
        input_seq.data[i] = static_cast<float>(i) / 10.0f;
    }

    Tensor output_seq;
    output_seq.shape = {seq_len, hidden_size};
    output_seq.resize();

    std::vector<Tensor> inputs = {input_seq};
    std::vector<Tensor> outputs = {output_seq};

    lstm.forward(inputs, outputs);

    EXPECT_EQ(outputs[0].shape[0], seq_len);
    EXPECT_EQ(outputs[0].shape[1], hidden_size);

    for (float v : outputs[0].data)
    {
        EXPECT_TRUE(std::isfinite(v));
    }
}

TEST(LSTMTest, ForwardVSTorch)
{
    /* Pytorch reference
    # 1 Layer
    import torch
    import torch.nn as nn

    seq_len = 2
    input_dim = 2
    hidden_dim = 2
    batch_size = 1
    num_layers = 1

    x = torch.tensor([
        [0, 0.1],
        [0.2, 0.3]
    ], dtype=torch.float32).unsqueeze(1)  # [seq_len, batch, input_dim]

    lstm = nn.LSTM(input_dim, hidden_dim, num_layers=num_layers,
    batch_first=False)

    weight_ih = torch.tensor([
        [0.1, 0.2],   # W_ii
        [0.3, 0.4],
        [0.5, 0.6],   # W_if
        [0.7, 0.8],
        [0.9, 1.0],   # W_ig
        [1.1, 1.2],
        [1.3, 1.4],   # W_io
        [1.5, 1.6]
    ], dtype=torch.float32)

    weight_hh = torch.tensor([
        [2.1, 2.2],   # W_fi
        [2.3, 2.4],
        [2.5, 2.6],   # W_ff
        [2.7, 2.8],
        [2.9, 3.0],   # W_fg
        [3.1, 3.2],
        [3.3, 3.4],   # W_fo
        [3.5, 3.6]
    ], dtype=torch.float32)

    bias_ih = torch.tensor([4.1, 4.2, 4.3, 4.4, 4.5, 4.6, 4.7, 4.8],
    dtype=torch.float32) bias_hh =
    torch.tensor([5.1, 5.2, 5.3, 5.4, 5.5, 5.6, 5.7, 5.8], dtype=torch.float32)

    with torch.no_grad():
        lstm.weight_ih_l0.copy_(weight_ih)
        lstm.weight_hh_l0.copy_(weight_hh)
        lstm.bias_ih_l0.copy_(bias_ih)
        lstm.bias_hh_l0.copy_(bias_hh)

    # LSTM (1 layer)
    #for param in lstm.parameters():
    #    nn.init.uniform_(param, a=-0.1, b=0.1)  # ensure deterministic
    initialization

    # Initial states (h_0, c_0): default is zeros
    output, (hn, cn) = lstm(x)

    grad_output = torch.ones_like(output)
    # Backward pass
    output.backward(grad_output)

    print("Input (x):")
    print(x.squeeze(1))

    print("\n--- LSTM Parameters ---")
    print("weight_ih_l0:")
    print(lstm.weight_ih_l0.data)

    print("\nweight_hh_l0:")
    print(lstm.weight_hh_l0.data)

    print("\nbias_ih_l0:")
    print(lstm.bias_ih_l0.data)

    print("\nbias_hh_l0:")
    print(lstm.bias_hh_l0.data)

    print("\nInitial h_0:")
    print(torch.zeros(1, batch_size, hidden_dim))  # explicitly showing default

    print("\nInitial c_0:")
    print(torch.zeros(1, batch_size, hidden_dim))  # explicitly showing default

    print("\n--- LSTM Outputs ---")
    print("Output:")
    print(output.squeeze(1))

    print("\nHidden state hn:")
    print(hn.squeeze(0))

    print("\nCell state cn:")
    print(cn.squeeze(0))

    print("\nWeight gradients:")
    print("weight_ih_l0.grad:")
    print(lstm.weight_ih_l0.grad)
    print("\nweight_hh_l0.grad:")
    print(lstm.weight_hh_l0.grad)

    print("\nBias gradients:")
    print("bias_ih_l0.grad:")
    print(lstm.bias_ih_l0.grad)
    print("\nbias_hh_l0.grad:")
    print(lstm.bias_hh_l0.grad)
    */

    /*
    Input (x):
    tensor([[1., 2.],
            [3., 4.]])

    --- LSTM Parameters ---
    weight_ih_l0:
    tensor([[0.1000, 0.2000],
            [0.3000, 0.4000],
            [0.5000, 0.6000],
            [0.7000, 0.8000],
            [0.9000, 1.0000],
            [1.1000, 1.2000],
            [1.3000, 1.4000],
            [1.5000, 1.6000]])

    weight_hh_l0:
    tensor([[2.1000, 2.2000],
            [2.3000, 2.4000],
            [2.5000, 2.6000],
            [2.7000, 2.8000],
            [2.9000, 3.0000],
            [3.1000, 3.2000],
            [3.3000, 3.4000],
            [3.5000, 3.6000]])

    bias_ih_l0:
    tensor([4.1000, 4.2000, 4.3000, 4.4000, 4.5000, 4.6000, 4.7000, 4.8000])

    bias_hh_l0:
    tensor([5.1000, 5.2000, 5.3000, 5.4000, 5.5000, 5.6000, 5.7000, 5.8000])

    Initial h_0:
    tensor([[[0., 0.]]])

    Initial c_0:
    tensor([[[0., 0.]]])

    --- LSTM Outputs ---
    Output:
    tensor([[0.7616, 0.7616],
            [0.9640, 0.9640]], grad_fn=<SqueezeBackward1>)

    Hidden state hn:
    tensor([[0.9640, 0.9640]], grad_fn=<SqueezeBackward1>)

    Cell state cn:
    tensor([[1.9999, 2.0000]], grad_fn=<SqueezeBackward1>)
    */

    const size_t seq_len = 2;
    const size_t input_size = 2;
    const size_t hidden_size = 2;
    const size_t num_layers = 1;

    LSTM lstm(input_size, hidden_size, num_layers);

    Tensor input;
    input.shape = {seq_len, input_size};
    input.resize();

    for (size_t i = 0; i < input.data.size(); ++i)
    {
        input.data[i] = static_cast<float>(i) / 10.0f;
    }

    Tensor output;
    output.shape = {seq_len, hidden_size};
    output.resize();

    std::vector<Tensor> inputs = {input};
    std::vector<Tensor> outputs = {output};

    Linear *layer_ii = static_cast<Linear *>(lstm.layers[0]);
    layer_ii->weight.data = {0.1, 0.2, 0.3, 0.4};
    layer_ii->bias.data = {4.1, 4.2};

    Linear *layer_if = static_cast<Linear *>(lstm.layers[2]);
    layer_if->weight.data = {0.5, 0.6, 0.7, 0.8};
    layer_if->bias.data = {4.3, 4.4};

    Linear *layer_ig = static_cast<Linear *>(lstm.layers[4]);
    layer_ig->weight.data = {0.9, 1.0, 1.1, 1.2};
    layer_ig->bias.data = {4.5, 4.6};

    Linear *layer_io = static_cast<Linear *>(lstm.layers[6]);
    layer_io->weight.data = {1.3, 1.4, 1.5, 1.6};
    layer_io->bias.data = {4.7, 4.8};

    Linear *layer_hi = static_cast<Linear *>(lstm.layers[8]);
    layer_hi->weight.data = {2.1, 2.2, 2.3, 2.4};
    layer_hi->bias.data = {5.1, 5.2};

    Linear *layer_hf = static_cast<Linear *>(lstm.layers[10]);
    layer_hf->weight.data = {2.5, 2.6, 2.7, 2.8};
    layer_hf->bias.data = {5.3, 5.4};

    Linear *layer_hg = static_cast<Linear *>(lstm.layers[12]);
    layer_hg->weight.data = {2.9, 3.0, 3.1, 3.2};
    layer_hg->bias.data = {5.5, 5.6};

    Linear *layer_ho = static_cast<Linear *>(lstm.layers[14]);
    layer_ho->weight.data = {3.3, 3.4, 3.5, 3.6};
    layer_ho->bias.data = {5.7, 5.8};

    // Second layer (TODO)

    /*
    Linear* layer_ii_2 = static_cast<Linear*>(lstm.layers[16 + 0]);
    layer_ii_2->weight.data = {-0.1, -0.2, -0.3, -0.4};
    layer_ii_2->bias.data = {-4.1, -4.2};

    Linear* layer_if_2 = static_cast<Linear*>(lstm.layers[16 + 2]);
    layer_if_2->weight.data = {-0.5, -0.6, -0.7, -0.8};
    layer_if_2->bias.data = {-4.3, -4.4};

    Linear* layer_ig_2 = static_cast<Linear*>(lstm.layers[16 + 4]);
    layer_ig_2->weight.data = {-0.9, -1.0, -1.1, -1.2};
    layer_ig_2->bias.data = {-4.5, -4.6};

    Linear* layer_io_2 = static_cast<Linear*>(lstm.layers[16 + 6]);
    layer_io_2->weight.data = {-1.3, -1.4, -1.5, -1.6};
    layer_io_2->bias.data = {-4.7, -4.8};

    Linear* layer_hi_2 = static_cast<Linear*>(lstm.layers[16 + 8]);
    layer_hi_2->weight.data = {-2.1, -2.2, -2.3, -2.4};
    layer_hi_2->bias.data = {-5.1, -5.2};

    Linear* layer_hf_2 = static_cast<Linear*>(lstm.layers[16 + 10]);
    layer_hf_2->weight.data = {-2.5, -2.6, -2.7, -2.8};
    layer_hf_2->bias.data = {-5.3, -5.4};

    Linear* layer_hg_2 = static_cast<Linear*>(lstm.layers[16 + 12]);
    layer_hg_2->weight.data = {-2.9, -3.0, -3.1, -3.2};
    layer_hg_2->bias.data = {-5.5, -5.6};

    Linear* layer_ho_2 = static_cast<Linear*>(lstm.layers[16 + 14]);
    layer_ho_2->weight.data = {-3.3, -3.4, -3.5, -3.6};
    layer_ho_2->bias.data = {-5.7, -5.8};

    */
    lstm.forward(inputs, outputs);
    std::vector<float> torch_output = {0.7615f, 0.7615f, 0.9640f, 0.9640f};

    ASSERT_EQ(outputs[0].data.size(), torch_output.size());
    for (size_t i = 0; i < torch_output.size(); ++i)
    {
        EXPECT_NEAR(outputs[0].data[i], torch_output[i], 1e-4f);
    }
}

=======
TEST(TensorTransposeTest, BasicTransposition)
{
    Tensor t;
    t.shape = {2, 3};
    t.data = {1, 2, 3, 4, 5, 6};

    Tensor result = t.transpose(0, 1);

    EXPECT_EQ(result.shape, std::vector<size_t>({3, 2}));
    EXPECT_EQ(result.data, std::vector<float>({1, 4, 2, 5, 3, 6}));
}

TEST(TensorTransposeTest, IdentityTransposition)
{
    Tensor t;
    t.shape = {2, 3, 4};
    t.resize();
    std::iota(t.data.begin(), t.data.end(), 1);
    
    Tensor result = t.transpose(1, 1);
    
    EXPECT_EQ(result.shape, t.shape);
    EXPECT_EQ(result.data, t.data);
}

TEST(TensorTransposeTest, HigherDimTransposition)
{
    /*PyTorch refernce
    import torch

    tensor = torch.arange(1, 25).reshape(2, 3, 4)

    transposed_tensor = tensor.transpose(0, 2)

    print(transposed_tensor.flatten()[0])
    print(transposed_tensor.flatten()[1])
    print(transposed_tensor.flatten()[4])
    print(transposed_tensor.flatten()[23])
    Output:
    tensor(1)
    tensor(13)
    tensor(9)
    tensor(24)
    */

    Tensor t;
    t.shape = {2, 3, 4};
    t.resize();
    std::iota(t.data.begin(), t.data.end(), 1);
    
    Tensor result = t.transpose(0, 2);
    
    EXPECT_EQ(result.shape, std::vector<size_t>({4, 3, 2}));
    
    EXPECT_FLOAT_EQ(result.data[0], 1);
    EXPECT_FLOAT_EQ(result.data[1], 13);
    EXPECT_FLOAT_EQ(result.data[4], 9);
    EXPECT_FLOAT_EQ(result.data[23], 24);
}

TEST(TensorTransposeTest, InvalidDimensions)
{
    Tensor t;
    t.shape = {2, 3};
    
    EXPECT_THROW(t.transpose(0, 5), std::invalid_argument);
    EXPECT_THROW(t.transpose(5, 0), std::invalid_argument);
    EXPECT_THROW(t.transpose(5, 5), std::invalid_argument);
}

TEST(TensorTransposeTest, EmptyTensor)
{
    Tensor t;
    
    EXPECT_THROW(t.transpose(0, 1), std::invalid_argument);
}

TEST(TensorTransposeTest, DataIntegrity)
{
    Tensor t;
    t.shape = {3, 3};
    t.data = {1,2,3,4,5,6,7,8,9};
    
    Tensor t1 = t.transpose(0, 1);
    Tensor t2 = t1.transpose(0, 1);

    EXPECT_EQ(t2.shape, t.shape);
    EXPECT_EQ(t2.data, t.data);
}

TEST(TensorTransposeTest, NoChangeTensor)
{
    Tensor t;
    t.shape = {2, 3};
    t.data = {1,2,3,4,5,6};
    
    Tensor t1 = t.transpose(0, 1);
    std::vector<size_t> test = {2, 3};
    EXPECT_EQ(test, t.shape);
}

TEST(TensorMatMulTest, SimpleMatrixMultiplication)
{
    Tensor a;
    a.shape = {2, 3};
    a.data = {1, 2, 3, 
              4, 5, 6};
    
    Tensor b;
    b.shape = {3, 2};
    b.data = {7, 8, 
              9, 10,
              11, 12};
    
    Tensor expected;
    expected.shape = {2, 2};
    expected.data = {58, 64, 
                    139, 154};
    
    Tensor result;
    result = matmul(a, b);
    EXPECT_EQ(result.shape, expected.shape);
    for (size_t i = 0; i < expected.data.size(); ++i) {
        EXPECT_FLOAT_EQ(result.data[i], expected.data[i]);
    }
}

TEST(TensorMatMulTest, BatchMatrixMultiplication)
{
    /*PyTorch refernce
    import torch

    tensor1 = torch.arange(1, 13).reshape(2, 2, 3)
    tensor2 = torch.arange(1, 13).reshape(2, 3, 2)

    print(tensor1 @ tensor2)

    Output:
    tensor([[[ 22,  28],
            [ 49,  64]],

            [[220, 244],
            [301, 334]]])
    */
    Tensor a;
    a.shape = {2, 2, 3};
    a.data = {1,2,3,4,5,6,
              7,8,9,10,11,12};

    Tensor b;
    b.shape = {2, 3, 2};
    b.data = {1,2,3,4,5,6,
              7,8,9,10,11,12}; 
    
    Tensor expected;
    expected.shape = {2, 2, 2};
    expected.data = {22, 28,  
                     49, 64,
                     220, 244,
                     301, 334};
    
    Tensor result;
    result = matmul(a, b);
    ASSERT_EQ(result.shape, expected.shape);
    for (size_t i = 0; i < expected.data.size(); ++i) {
        EXPECT_FLOAT_EQ(result.data[i], expected.data[i]);
    }
}

TEST(TensorMatMulTest, VectorMatrixMultiplication)
{
    Tensor a;
    a.shape = {1, 3};
    a.data = {1, 2, 3};
    
    Tensor b;
    b.shape = {3, 2};
    b.data = {4,5,6,7,8,9};
    
    Tensor expected;
    expected.shape = {1, 2};
    expected.data = {40, 46};
    
    Tensor result;
    result = matmul(a, b);
    EXPECT_EQ(result.shape, expected.shape);
    EXPECT_FLOAT_EQ(result.data[0], expected.data[0]);
    EXPECT_FLOAT_EQ(result.data[1], expected.data[1]);
}

TEST(TensorMatMulTest, DimensionMismatchError)
{
    Tensor a;
    a.shape = {2, 3};
    Tensor b;
    b.shape = {4, 5};
    
    EXPECT_THROW(matmul(a, b), std::invalid_argument);
}

TEST(TensorMatMulTest, NotEnoughDimensionsError)
{
    Tensor a;
    a.shape = {3};
    Tensor b;
    b.shape = {3};
    
    EXPECT_THROW(matmul(a, b), std::invalid_argument);
}

TEST(TensorMatMulTest, BatchSizeMismatchError)
{
    Tensor a;
    a.shape = {2, 2, 3};
    Tensor b;
    b.shape = {3, 3, 3};
    
    EXPECT_THROW(matmul(a, b), std::invalid_argument);
}

TEST(TensorMatMulTest, FloatingPointPrecision)
{
    Tensor a;
    a.shape = {2, 2};
    a.data = {0.1f, 0.2f, 0.3f, 0.4f};
    
    Tensor b;
    b.shape = {2, 2};
    b.data = {0.5f, 0.6f, 0.7f, 0.8f};
    
    Tensor result = matmul(a, b);
    
    EXPECT_NEAR(result.data[0], 0.19f, 1e-6f);
    EXPECT_NEAR(result.data[1], 0.22f, 1e-6f);
    EXPECT_NEAR(result.data[2], 0.43f, 1e-6f);
    EXPECT_NEAR(result.data[3], 0.5f, 1e-6f);
}

TEST(TensorViewTest, BasicReshape)
{
    Tensor t;
    t.shape = {2, 3};
    t.data = {1, 2, 3, 4, 5, 6};
    
    Tensor result = t.view({3, 2});
    
    EXPECT_EQ(result.shape, std::vector<size_t>({3, 2}));
    
    EXPECT_EQ(result.data, t.data);
}

TEST(TensorViewTest, FlattenToVector)
{
    Tensor t;
    t.shape = {2, 2, 2};
    t.resize();
    std::iota(t.data.begin(), t.data.end(), 1);
    
    Tensor flat = t.view({8});
    
    EXPECT_EQ(flat.shape, std::vector<size_t>({8}));
    EXPECT_EQ(flat.data.size(), 8);
    EXPECT_EQ(flat.data, t.data);
}

TEST(TensorViewTest, AddDimensions)
{
    Tensor t;
    t.shape = {6};
    t.data = {1, 2, 3, 4, 5, 6};
    
    Tensor result = t.view({1, 3, 2});
    
    EXPECT_EQ(result.shape, std::vector<size_t>({1, 3, 2}));
    EXPECT_EQ(result.data, t.data);
}

TEST(TensorViewTest, InvalidTotalSize)
{
    Tensor t;
    t.shape = {4, 5};
    t.resize();
    
    EXPECT_THROW(t.view({3, 7}), std::invalid_argument);
}

TEST(TensorViewTest, ZeroDimension)
{
    Tensor t;
    t.shape = {4, 5};
    t.resize();
    
    EXPECT_THROW(t.view({0, 20}), std::invalid_argument);
}

TEST(ScaledDotProductAttentionTest, BasicForward)
{
    ScaledDotProductAttention attn;
    Tensor q, k, v, out;
    
    q.shape = {1, 1, 1}; q.data = {1.0f};
    k.shape = {1, 1, 1}; k.data = {1.0f};
    v.shape = {1, 1, 1}; v.data = {1.0f};
    
    attn.forward(q, k, v, out);
    
    EXPECT_EQ(out.shape, v.shape);
    EXPECT_NEAR(out.data[0], 1.0f, 1e-6f);
}

TEST(ScaledDotProductAttentionTest, SmallMatrix)
{
    /*PyTorch refernce
    import torch.nn as nn
    import torch
    import math

    class ScaledDotProductAttention(nn.Module):
        def __init__(self, dropout=0.1):
            super(ScaledDotProductAttention, self).__init__()
            self.dropout = nn.Dropout(dropout)
        
        def forward(self, q, k, v, mask=None):
            d_k = q.size(-1)
            attn_logits = torch.matmul(q, k.transpose(-2, -1)) / math.sqrt(d_k)

            if mask is not None:
                attn_logits = attn_logits.masked_fill(mask==0, -1e9)
            
            attention = torch.softmax(attn_logits, dim=-1)
            # attention = self.dropout(attention)
            values = torch.matmul(attention, v)

            return values, attention
        

    q = torch.tensor([1, 0, 1, 0, 1, 0], dtype=torch.float).reshape(1, 2, 3)
    k = torch.tensor([1, 1, 0, 0, 1, 1], dtype=torch.float).reshape(1, 2, 3)
    v = torch.tensor([1, 2, 3, 4, 5, 6], dtype=torch.float).reshape(1, 2, 3)

    s = ScaledDotProductAttention()

    out, _ = s.forward(q, k, v)
    print(out)

    Output:
    tensor([[[2.5000, 3.5000, 4.5000],
            [2.5000, 3.5000, 4.5000]]])
    */
    ScaledDotProductAttention attn;
    Tensor q, k, v, out;
    
    q.shape = {1, 2, 3}; q.data = {1, 0, 1, 0, 1, 0};
    k.shape = {1, 2, 3}; k.data = {1, 1, 0, 0, 1, 1};
    v.shape = {1, 2, 3}; v.data = {1, 2, 3, 4, 5, 6};
    
    attn.forward(q, k, v, out);
    
    EXPECT_EQ(out.shape, std::vector<size_t>({1, 2, 3}));
    
    EXPECT_NEAR(out.data[0], 2.5f, 1e-6f);
    EXPECT_NEAR(out.data[2], 4.5f, 1e-6f);
    EXPECT_NEAR(out.data[4], 3.5f, 1e-6f);
}

TEST(ScaledDotProductAttentionTest, BatchProcessing)
{
    ScaledDotProductAttention attn;
    Tensor q, k, v, out;
    
    q.shape = {2, 2, 3}; q.data = {1,0,1, 0,1,0, 1,1,0, 0,0,1};
    k.shape = {2, 2, 3}; k.data = {1,1,0, 0,1,1, 1,0,1, 0,1,0};
    v.shape = {2, 2, 3}; v.data = {1,2,3, 4,5,6, 7,8,9, 10,11,12};
    
    attn.forward(q, k, v, out);
    
    EXPECT_EQ(out.shape, std::vector<size_t>({2, 2, 3}));
    
    EXPECT_EQ(out.data.size(), 12);
}

TEST(ScaledDotProductAttentionTest, DimensionMismatch)
{
    ScaledDotProductAttention attn;
    Tensor q, k, v, out;
    
    q.shape = {1, 2, 3}; q.resize();
    k.shape = {1, 4, 3}; k.resize();
    v.shape = {1, 2, 3}; v.resize();
    
    EXPECT_THROW(attn.forward(q, k, v, out), std::invalid_argument);
}

TEST(ScaledDotProductAttentionTest, DifferentBatchSizes)
{
    ScaledDotProductAttention attn;
    Tensor q, k, v, out;
    
    q.shape = {2, 2, 3}; q.resize();
    k.shape = {3, 2, 3}; k.resize();
    v.shape = {2, 2, 3}; v.resize();
    
    EXPECT_THROW(attn.forward(q, k, v, out), std::invalid_argument);
}

TEST(ScaledDotProductAttentionTest, LargeValues)
{
    ScaledDotProductAttention attn;
    Tensor q, k, v, out;

    q.shape = {1, 2, 2}; q.data = {1000, 1000, 1000, 1000};
    k.shape = {1, 2, 2}; k.data = {1000, 1000, 1000, 1000};
    v.shape = {1, 2, 2}; v.data = {1, 2, 3, 4};
    
    EXPECT_NO_THROW(attn.forward(q, k, v, out));
    
    for (float val : out.data)
    {
        EXPECT_FALSE(std::isnan(val));
        EXPECT_FALSE(std::isinf(val));
    }
}

TEST(ScaledDotProductAttentionTest, ScaleFactor)
{
    ScaledDotProductAttention attn;
    Tensor q, k, v, out;
    
    q.shape = {1, 1, 10};
    k.shape = {1, 1, 10};
    v.shape = {1, 1, 10};
    q.data.resize(10, 1.0f);
    k.data.resize(10, 1.0f);
    v.data.resize(10, 1.0f);
    
    attn.forward(q, k, v, out);
    
    EXPECT_NEAR(out.data[0], 1.0f, 0.5f);
}

TEST(MultiHeadAttentionTest, BasicForwardPass)
{
    const size_t d_model = 8;
    const size_t num_heads = 2;
    MultiHeadAttention mha(d_model, num_heads);

    Tensor q;
    q.shape = {2, 3, d_model};
    Tensor k;
    k.shape = {2, 3, d_model};
    Tensor v;
    v.shape = {2, 3, d_model};

    q.resize(); std::iota(q.data.begin(), q.data.end(), 0.1f);
    k.resize(); std::iota(k.data.begin(), k.data.end(), 0.2f);
    v.resize(); std::iota(v.data.begin(), v.data.end(), 0.3f);
    
    Tensor out;
    EXPECT_NO_THROW(mha.forward(q, k, v, out));
    
    EXPECT_EQ(out.shape, std::vector<size_t>({2, 3, d_model}));
    
    // Проверяем, что выходные значения в разумных пределах
    for (float val : out.data)
    {
        EXPECT_FALSE(std::isnan(val));
        EXPECT_FALSE(std::isinf(val));
    }
}

TEST(MultiHeadAttentionTest, OutputShapeConsistency)
{
    const size_t d_model = 12;
    const size_t num_heads = 3;
    MultiHeadAttention mha(d_model, num_heads);
    
    Tensor q1; q1.shape = {1, 5, d_model}; q1.resize();
    Tensor q2; q2.shape = {3, 1, d_model}; q2.resize();
    
    Tensor k = q1.copy(), v = q1.copy(), out;
    
    mha.forward(q1, k, v, out);
    EXPECT_EQ(out.shape, std::vector<size_t>({1, 5, d_model}));
    
    mha.forward(q2, q2, q2, out);
    EXPECT_EQ(out.shape, std::vector<size_t>({3, 1, d_model}));
}

TEST(MultiHeadAttentionTest, InvalidInputDimensions)
{
    const size_t d_model = 8;
    const size_t num_heads = 2;
    MultiHeadAttention mha(d_model, num_heads);
    
    Tensor q; q.shape = {2, 3, d_model}; q.resize();
    Tensor k; k.shape = {2, 4, d_model}; k.resize();
    Tensor v; v.shape = {2, 3, d_model}; v.resize();
    Tensor out;
    
    EXPECT_THROW(mha.forward(q, k, v, out), std::invalid_argument);
}

TEST(MultiHeadAttentionTest, InvalidHeadConfiguration)
{
    EXPECT_THROW(MultiHeadAttention(7, 2), std::runtime_error);
}

TEST(MultiHeadAttentionTest, SplitAndConcatOperations)
{
    const size_t d_model = 8;
    const size_t num_heads = 2;
    MultiHeadAttention mha(d_model, num_heads);
    
    Tensor t; t.shape = {1, 4, d_model};
    t.resize();
    std::iota(t.data.begin(), t.data.end(), 1.0f);
    
    // spit
    Tensor original = t.copy();
    mha.split(t);
    
    EXPECT_EQ(t.shape, std::vector<size_t>({1, num_heads, 4, d_model/num_heads}));
    
    // concat
    mha.concat(t);
    EXPECT_EQ(t.shape, original.shape);
    
    // Проверяем, что данные не изменились
    for (size_t i = 0; i < original.data.size(); ++i)
    {
        EXPECT_FLOAT_EQ(t.data[i], original.data[i]);
    }
}

TEST(MultiHeadAttentionTest, BasicBackwardPass)
{
    const size_t d_model = 8;
    const size_t num_heads = 2;
    const size_t batch_size = 2;
    const size_t seq_len = 3;
    
    MultiHeadAttention mha(d_model, num_heads);
    
    // Инициализация входных тензоров
    Tensor q, k, v;
    q.shape = {batch_size, seq_len, d_model}; q.resize();
    k.shape = {batch_size, seq_len, d_model}; k.resize();
    v.shape = {batch_size, seq_len, d_model}; v.resize();
    
    std::iota(q.data.begin(), q.data.end(), 0.1f);
    std::iota(k.data.begin(), k.data.end(), 0.2f);
    std::iota(v.data.begin(), v.data.end(), 0.3f);
    
    // Прямой проход
    Tensor out;
    mha.forward(q, k, v, out);
    
    // Подготовка градиентов
    out.grad.resize(out.data.size(), 1.0f); // Устанавливаем градиент в 1
    
    Tensor dq, dk, dv;
    dq.shape = q.shape; dq.resize_grad();
    dk.shape = k.shape; dk.resize_grad();
    dv.shape = v.shape; dv.resize_grad();
    
    // Обратный проход
    EXPECT_NO_THROW(mha.backward(out, dq, dk, dv));
    
    // Проверка градиентов
    EXPECT_EQ(dq.grad.size(), q.data.size());
    EXPECT_EQ(dk.grad.size(), k.data.size());
    EXPECT_EQ(dv.grad.size(), v.data.size());
    
    // Проверка, что градиенты не нулевые
    EXPECT_FALSE(std::all_of(dq.grad.begin(), dq.grad.end(), [](float g) { return g == 0.0f; }));
    EXPECT_FALSE(std::all_of(dk.grad.begin(), dk.grad.end(), [](float g) { return g == 0.0f; }));
    EXPECT_FALSE(std::all_of(dv.grad.begin(), dv.grad.end(), [](float g) { return g == 0.0f; }));
}

TEST(MultiHeadAttentionTest, WeightGradients)
{
    const size_t d_model = 12;
    const size_t num_heads = 3;
    
    MultiHeadAttention mha(d_model, num_heads);
    
    Tensor q; q.shape = {1, 5, d_model}; q.resize();
    Tensor k = q.copy(), v = q.copy(), out;
    
    mha.forward(q, k, v, out);
    
    // Сохраняем исходные веса
    auto w_q_before = mha.w_q.weight.data;
    auto w_k_before = mha.w_k.weight.data;
    auto w_v_before = mha.w_v.weight.data;
    auto w_concat_before = mha.w_concat.weight.data;
    
    // Обратный проход
    out.grad.resize(out.data.size(), 1.0f);
    Tensor dq, dk, dv;
    dq.shape = q.shape; dq.resize_grad();
    dk.shape = k.shape; dk.resize_grad();
    dv.shape = v.shape; dv.resize_grad();
    
    mha.backward(out, dq, dk, dv);
    
    // Проверка, что веса не изменились
    EXPECT_EQ(mha.w_q.weight.data, w_q_before);
    EXPECT_EQ(mha.w_k.weight.data, w_k_before);
    EXPECT_EQ(mha.w_v.weight.data, w_v_before);
    EXPECT_EQ(mha.w_concat.weight.data, w_concat_before);
    
    // Проверка, что градиенты весов изменились
    EXPECT_FALSE(mha.w_q.weight.grad.empty());
    EXPECT_FALSE(mha.w_k.weight.grad.empty());
    EXPECT_FALSE(mha.w_v.weight.grad.empty());
    EXPECT_FALSE(mha.w_concat.weight.grad.empty());
}

TEST(MultiHeadAttentionTest, MultipleBackwardCalls)
{
    const size_t d_model = 16;
    const size_t num_heads = 4;
    
    MultiHeadAttention mha(d_model, num_heads);
    
    Tensor q; q.shape = {1, 4, d_model}; q.resize();
    Tensor k = q.copy(), v = q.copy(), out;
    
    std::iota(q.data.begin(), q.data.end(), 0.1f);
    
    mha.forward(q, k, v, out);
    
    // Первый обратный проход
    out.grad.resize(out.data.size(), 1.0f);
    Tensor dq1, dk1, dv1;
    dq1.shape = q.shape; dq1.resize_grad();
    dk1.shape = k.shape; dk1.resize_grad();
    dv1.shape = v.shape; dv1.resize_grad();
    
    mha.backward(out, dq1, dk1, dv1);
    
    // Второй обратный проход с другими градиентами
    for (size_t i = 0; i < out.grad.size(); ++i) {
        out.grad[i] = (i % 2 + 1) * 0.5f;
    }
    
    Tensor dq2, dk2, dv2;
    dq2.shape = q.shape; dq2.resize_grad();
    dk2.shape = k.shape; dk2.resize_grad();
    dv2.shape = v.shape; dv2.resize_grad();
    
    mha.backward(out, dq2, dk2, dv2);
    
    // Проверка, что градиенты разные при разных входных градиентах
    EXPECT_NE(dq1.grad, dq2.grad);
    EXPECT_NE(dk1.grad, dk2.grad);
    EXPECT_NE(dv1.grad, dv2.grad);
}


#include "ttie/ttie.h"
#include <gtest/gtest.h>
#include <random>
#include <cmath>

// Вспомогательная функция для вычисления MSE Loss
float compute_mse_loss(const Tensor& output, const Tensor& target) {
    if (output.data.size() != target.data.size()) {
        throw std::invalid_argument("Output and target sizes do not match");
    }
    float sum_sq_diff = 0.0f;
    for (size_t i = 0; i < output.data.size(); ++i) {
        float diff = output.data[i] - target.data[i];
        sum_sq_diff += diff * diff;
    }
    return sum_sq_diff / output.data.size();
}

// Вспомогательная функция для обновления параметров (градиентный спуск)
void update_parameters(const std::vector<Tensor*>& params, float learning_rate) {
    for (Tensor* param : params) {
        if (!param->grad.empty()) {
            for (size_t i = 0; i < param->data.size(); ++i) {
                param->data[i] -= learning_rate * param->grad[i];
            }
        }
    }
}

// Тесты для BatchNorm1d
TEST(BatchNorm1dTest, Initialization) {
    BatchNorm1d bn(64, 1e-5, 0.1, true, true);
    EXPECT_EQ(bn.to_string(), "BatchNorm1d(64)");
    EXPECT_EQ(bn.parameters().size(), 2); // gamma и beta
    EXPECT_EQ(bn.parameters()[0]->shape, std::vector<size_t>{64}); // gamma
    EXPECT_EQ(bn.parameters()[1]->shape, std::vector<size_t>{64}); // beta
    EXPECT_FALSE(bn.parameters()[0]->data.empty());
    EXPECT_FALSE(bn.parameters()[1]->data.empty());
}

TEST(BatchNorm1dTest, ForwardValidInput) {
    BatchNorm1d bn(2, 1e-5, 0.1, true, true);
    Tensor input;
    input.shape = {4, 2}; // [batch_size, num_features]
    input.resize();
    input.data = {1.0f, 2.0f, 3.0f, 4.0f, 5.0f, 6.0f, 7.0f, 8.0f};
    Tensor output;
    bn.forward(input, output);
    EXPECT_EQ(output.shape, (std::vector<size_t>{4, 2}));

    // Проверяем параметры gamma и beta
    std::cout << "BatchNorm1d gamma: ";
    for (float g : bn.parameters()[0]->data) std::cout << g << " ";
    std::cout << "\nBatchNorm1d beta: ";
    for (float b : bn.parameters()[1]->data) std::cout << b << " ";
    std::cout << "\n";

    // Проверяем нормализацию по батчу для каждого канала
    size_t batch_size = input.shape[0];
    size_t num_features = input.shape[1];
    for (size_t f = 0; f < num_features; ++f) {
        // Вычисляем среднее и дисперсию по батчу для канала f
        float mean = 0.0f;
        for (size_t b = 0; b < batch_size; ++b) {
            mean += input.data[b * num_features + f];
        }
        mean /= batch_size;

        float var = 0.0f;
        for (size_t b = 0; b < batch_size; ++b) {
            float diff = input.data[b * num_features + f] - mean;
            var += diff * diff;
        }
        var /= batch_size;

        float inv_std = 1.0f / std::sqrt(var + 1e-5f);
        float gamma = bn.parameters()[0]->data[f];
        float beta = bn.parameters()[1]->data[f];

        // Проверяем, что выход соответствует нормализации
        for (size_t b = 0; b < batch_size; ++b) {
            float x = input.data[b * num_features + f];
            float x_hat = (x - mean) * inv_std;
            float expected_output = gamma * x_hat + beta;
            float actual_output = output.data[b * num_features + f];
            EXPECT_NEAR(actual_output, expected_output, 1e-5f);
        }
    }
}

TEST(BatchNorm1dTest, ForwardInvalidInputShape) {
    BatchNorm1d bn(2);
    Tensor input;
    input.shape = {4, 3}; // неправильное число каналов
    input.resize();
    Tensor output;
    EXPECT_THROW(bn.forward(input, output), std::invalid_argument);
}

TEST(BatchNorm1dTest, BackwardValidInput) {
    BatchNorm1d bn(2, 1e-5, 0.1, true, true);
    Tensor input;
    input.shape = {4, 2};
    input.resize();
    input.data = {1.0f, 2.0f, 3.0f, 4.0f, 5.0f, 6.0f, 7.0f, 8.0f};
    Tensor output;
    bn.forward(input, output);
    Tensor grad_output;
    grad_output.shape = {4, 2};
    grad_output.resize();
    grad_output.resize_grad();
    grad_output.grad = {1.0f, 1.0f, 1.0f, 1.0f, 1.0f, 1.0f, 1.0f, 1.0f};
    Tensor grad_input;
    bn.backward(grad_output, grad_input);
    EXPECT_EQ(grad_input.shape, (std::vector<size_t>{4, 2}));
    EXPECT_FALSE(grad_input.grad.empty());
    EXPECT_FALSE(bn.parameters()[0]->grad.empty());
    EXPECT_FALSE(bn.parameters()[1]->grad.empty());
}

TEST(BatchNorm1dTest, BackwardWithoutForward) {
    BatchNorm1d bn(2);
    Tensor grad_output;
    grad_output.shape = {4, 2};
    grad_output.resize();
    grad_output.resize_grad();
    grad_output.grad = {1.0f, 1.0f, 1.0f, 1.0f, 1.0f, 1.0f, 1.0f, 1.0f};
    Tensor grad_input;
    EXPECT_THROW(bn.backward(grad_output, grad_input), std::runtime_error);
}


TEST(BatchNorm1dTest, BackwardGradientDescent) {
    BatchNorm1d bn(2, 1e-5, 0.1, true, true);
    Tensor input;
    input.shape = {4, 2};
    input.resize();
    input.data = {1.0f, 2.0f, 3.0f, 4.0f, 5.0f, 6.0f, 7.0f, 8.0f};
    input.resize_grad();

    // Целевой тензор (target)
    Tensor target;
    target.shape = {4, 2};
    target.resize();
    target.data = {0.5f, 1.0f, 2.0f, 3.0f, 4.0f, 5.0f, 6.0f, 7.0f};

    float learning_rate = 0.01f;
    int num_iterations = 10;
    float initial_loss = 0.0f;

    // Выполняем градиентный спуск
    for (int iter = 0; iter < num_iterations; ++iter) {
        Tensor output;
        bn.forward(input, output);
        float loss = compute_mse_loss(output, target);
        if (iter == 0) {
            initial_loss = loss;
        }

        Tensor grad_output;
        grad_output.shape = output.shape;
        grad_output.resize();
        grad_output.resize_grad();
        for (size_t i = 0; i < output.data.size(); ++i) {
            grad_output.grad[i] = 2.0f * (output.data[i] - target.data[i]) / output.data.size();
        }

        Tensor grad_input;
        bn.backward(grad_output, grad_input);

        // Обновляем параметры
        update_parameters(bn.parameters(), learning_rate);

        // Очищаем градиенты
        for (Tensor* param : bn.parameters()) {
            std::fill(param->grad.begin(), param->grad.end(), 0.0f);
        }
    }

    // Проверяем, что лосс уменьшился
    Tensor final_output;
    bn.forward(input, final_output);
    float final_loss = compute_mse_loss(final_output, target);
    EXPECT_LT(final_loss, initial_loss);
}


// Тесты для BatchNorm2d
TEST(BatchNorm2dTest, Initialization) {
    BatchNorm2d bn(32, 1e-5, 0.1, true, true);
    EXPECT_EQ(bn.to_string(), "BatchNorm2d(32)");
    EXPECT_EQ(bn.parameters().size(), 2); // gamma и beta
    EXPECT_EQ(bn.parameters()[0]->shape, std::vector<size_t>{32}); // gamma
    EXPECT_EQ(bn.parameters()[1]->shape, std::vector<size_t>{32}); // beta
    EXPECT_FALSE(bn.parameters()[0]->data.empty());
    EXPECT_FALSE(bn.parameters()[1]->data.empty());
}

TEST(BatchNorm2dTest, ForwardValidInput) {
    BatchNorm2d bn(2, 1e-5, 0.1, true, true);
    Tensor input;
    input.shape = {2, 2, 3, 3}; // [N, C, H, W]
    input.resize();
    for (size_t i = 0; i < input.size(); ++i) {
        input.data[i] = static_cast<float>(i % 5 + 1);
    }
    Tensor output;
    bn.forward(input, output);
    EXPECT_EQ(output.shape, (std::vector<size_t>{2, 2, 3, 3}));

    // Проверяем параметры gamma и beta
    std::cout << "BatchNorm2d gamma: ";
    for (float g : bn.parameters()[0]->data) std::cout << g << " ";
    std::cout << "\nBatchNorm2d beta: ";
    for (float b : bn.parameters()[1]->data) std::cout << b << " ";
    std::cout << "\n";

    // Проверяем нормализацию по батчу для каждого канала
    size_t N = input.shape[0];
    size_t C = input.shape[1];
    size_t H = input.shape[2];
    size_t W = input.shape[3];
    size_t count = N * H * W;

    for (size_t c = 0; c < C; ++c) {
        float mean = 0.0f;
        for (size_t n = 0; n < N; ++n) {
            for (size_t h = 0; h < H; ++h) {
                for (size_t w = 0; w < W; ++w) {
                    size_t idx = n * C * H * W + c * H * W + h * W + w;
                    mean += input.data[idx];
                }
            }
        }
        mean /= count;

        float var = 0.0f;
        for (size_t n = 0; n < N; ++n) {
            for (size_t h = 0; h < H; ++h) {
                for (size_t w = 0; w < W; ++w) {
                    size_t idx = n * C * H * W + c * H * W + h * W + w;
                    float diff = input.data[idx] - mean;
                    var += diff * diff;
                }
            }
        }
        var /= count;

        float inv_std = 1.0f / std::sqrt(var + 1e-5f);
        float gamma = bn.parameters()[0]->data[c];
        float beta = bn.parameters()[1]->data[c];

        for (size_t n = 0; n < N; ++n) {
            for (size_t h = 0; h < H; ++h) {
                for (size_t w = 0; w < W; ++w) {
                    size_t idx = n * C * H * W + c * H * W + h * W + w;
                    float x = input.data[idx];
                    float x_hat = (x - mean) * inv_std;
                    float expected_output = gamma * x_hat + beta;
                    float actual_output = output.data[idx];
                    EXPECT_NEAR(actual_output, expected_output, 1e-5f);
                }
            }
        }
    }
}

TEST(BatchNorm2dTest, ForwardInvalidInputShape) {
    BatchNorm2d bn(2);
    Tensor input;
    input.shape = {2, 3, 3, 3}; // неправильное число каналов
    input.resize();
    Tensor output;
    EXPECT_THROW(bn.forward(input, output), std::invalid_argument);
}

TEST(BatchNorm2dTest, BackwardValidInput) {
    BatchNorm2d bn(2, 1e-5, 0.1, true, true);
    Tensor input;
    input.shape = {2, 2, 3, 3};
    input.resize();
    input.data = std::vector<float>(input.size(), 1.0f);
    Tensor output;
    bn.forward(input, output);
    Tensor grad_output;
    grad_output.shape = {2, 2, 3, 3};
    grad_output.resize();
    grad_output.resize_grad();
    grad_output.grad = std::vector<float>(grad_output.size(), 1.0f);
    Tensor grad_input;
    bn.backward(grad_output, grad_input);
    EXPECT_EQ(grad_input.shape, (std::vector<size_t>{2, 2, 3, 3}));
    EXPECT_FALSE(grad_input.grad.empty());
    EXPECT_FALSE(bn.parameters()[0]->grad.empty());
    EXPECT_FALSE(bn.parameters()[1]->grad.empty());
}

TEST(BatchNorm2dTest, BackwardInvalidGradOutput) {
    BatchNorm2d bn(2);
    Tensor input;
    input.shape = {2, 2, 3, 3};
    input.resize();
    input.data = std::vector<float>(input.size(), 1.0f);
    Tensor output;
    bn.forward(input, output);
    Tensor grad_output;
    grad_output.shape = {2, 3, 3, 3}; // неправильное число каналов
    grad_output.resize();
    grad_output.resize_grad();
    Tensor grad_input;
    EXPECT_THROW(bn.backward(grad_output, grad_input), std::invalid_argument);
}


TEST(BatchNorm2dTest, BackwardGradientDescent) {
    BatchNorm2d bn(2, 1e-5, 0.1, true, true);
    Tensor input;
    input.shape = {2, 2, 3, 3};
    input.resize();
    input.data = std::vector<float>(input.size(), 1.0f);
    input.resize_grad();

    // Целевой тензор
    Tensor target;
    target.shape = {2, 2, 3, 3};
    target.resize();
    target.data = std::vector<float>(target.size(), 0.5f);

    float learning_rate = 0.01f;
    int num_iterations = 10;
    float initial_loss = 0.0f;

    for (int iter = 0; iter < num_iterations; ++iter) {
        Tensor output;
        bn.forward(input, output);
        float loss = compute_mse_loss(output, target);
        if (iter == 0) {
            initial_loss = loss;
        }

        Tensor grad_output;
        grad_output.shape = output.shape;
        grad_output.resize();
        grad_output.resize_grad();
        for (size_t i = 0; i < output.data.size(); ++i) {
            grad_output.grad[i] = 2.0f * (output.data[i] - target.data[i]) / output.data.size();
        }

        Tensor grad_input;
        bn.backward(grad_output, grad_input);

        update_parameters(bn.parameters(), learning_rate);

        for (Tensor* param : bn.parameters()) {
            std::fill(param->grad.begin(), param->grad.end(), 0.0f);
        }
    }

    Tensor final_output;
    bn.forward(input, final_output);
    float final_loss = compute_mse_loss(final_output, target);
    EXPECT_LT(final_loss, initial_loss);
}

// Тесты для BatchNorm3d
TEST(BatchNorm3dTest, Initialization) {
    BatchNorm3d bn(16, 1e-5, 0.1, true, true);
    EXPECT_EQ(bn.to_string(), "BatchNorm3d(16)");
    EXPECT_EQ(bn.parameters().size(), 2); // gamma и beta
    EXPECT_EQ(bn.parameters()[0]->shape, std::vector<size_t>{16}); // gamma
    EXPECT_EQ(bn.parameters()[1]->shape, std::vector<size_t>{16}); // beta
    EXPECT_FALSE(bn.parameters()[0]->data.empty());
    EXPECT_FALSE(bn.parameters()[1]->data.empty());
}

TEST(BatchNorm3dTest, ForwardValidInput) {
    BatchNorm3d bn(2, 1e-5, 0.1, true, true);
    Tensor input;
    input.shape = {2, 2, 3, 3, 3}; // [N, C, D, H, W]
    input.resize();
    for (size_t i = 0; i < input.size(); ++i) {
        input.data[i] = static_cast<float>(i % 5 + 1);
    }
    Tensor output;
    bn.forward(input, output);
    EXPECT_EQ(output.shape, (std::vector<size_t>{2, 2, 3, 3, 3}));

    // Проверяем параметры gamma и beta
    std::cout << "BatchNorm3d gamma: ";
    for (float g : bn.parameters()[0]->data) std::cout << g << " ";
    std::cout << "\nBatchNorm3d beta: ";
    for (float b : bn.parameters()[1]->data) std::cout << b << " ";
    std::cout << "\n";

    // Проверяем нормализацию по батчу для каждого канала
    size_t N = input.shape[0];
    size_t C = input.shape[1];
    size_t D = input.shape[2];
    size_t H = input.shape[3];
    size_t W = input.shape[4];
    size_t count = N * D * H * W;

    for (size_t c = 0; c < C; ++c) {
        float mean = 0.0f;
        for (size_t n = 0; n < N; ++n) {
            for (size_t d = 0; d < D; ++d) {
                for (size_t h = 0; h < H; ++h) {
                    for (size_t w = 0; w < W; ++w) {
                        size_t idx = n * C * D * H * W + c * D * H * W + d * H * W + h * W + w;
                        mean += input.data[idx];
                    }
                }
            }
        }
        mean /= count;

        float var = 0.0f;
        for (size_t n = 0; n < N; ++n) {
            for (size_t d = 0; d < D; ++d) {
                for (size_t h = 0; h < H; ++h) {
                    for (size_t w = 0; w < W; ++w) {
                        size_t idx = n * C * D * H * W + c * D * H * W + d * H * W + h * W + w;
                        float diff = input.data[idx] - mean;
                        var += diff * diff;
                    }
                }
            }
        }
        var /= count;

        float inv_std = 1.0f / std::sqrt(var + 1e-5f);
        float gamma = bn.parameters()[0]->data[c];
        float beta = bn.parameters()[1]->data[c];

        for (size_t n = 0; n < N; ++n) {
            for (size_t d = 0; d < D; ++d) {
                for (size_t h = 0; h < H; ++h) {
                    for (size_t w = 0; w < W; ++w) {
                        size_t idx = n * C * D * H * W + c * D * H * W + d * H * W + h * W + w;
                        float x = input.data[idx];
                        float x_hat = (x - mean) * inv_std;
                        float expected_output = gamma * x_hat + beta;
                        float actual_output = output.data[idx];
                        EXPECT_NEAR(actual_output, expected_output, 1e-5f);
                    }
                }
            }
        }
    }
}


TEST(BatchNorm3dTest, ForwardInvalidInputShape) {
    BatchNorm3d bn(2);
    Tensor input;
    input.shape = {2, 3, 3, 3, 3}; // неправильное число каналов
    input.resize();
    Tensor output;
    EXPECT_THROW(bn.forward(input, output), std::invalid_argument);
}

TEST(BatchNorm3dTest, BackwardValidInput) {
    BatchNorm3d bn(2, 1e-5, 0.1, true, true);
    Tensor input;
    input.shape = {2, 2, 3, 3, 3};
    input.resize();
    input.data = std::vector<float>(input.size(), 1.0f);
    Tensor output;
    bn.forward(input, output);
    Tensor grad_output;
    grad_output.shape = {2, 2, 3, 3, 3};
    grad_output.resize();
    grad_output.resize_grad();
    grad_output.grad = std::vector<float>(grad_output.size(), 1.0f);
    Tensor grad_input;
    bn.backward(grad_output, grad_input);
    EXPECT_EQ(grad_input.shape, (std::vector<size_t>{2, 2, 3, 3, 3}));
    EXPECT_FALSE(grad_input.grad.empty());
    EXPECT_FALSE(bn.parameters()[0]->grad.empty());
    EXPECT_FALSE(bn.parameters()[1]->grad.empty());
}

TEST(BatchNorm3dTest, BackwardWithoutForward) {
    BatchNorm3d bn(2);
    Tensor grad_output;
    grad_output.shape = {2, 2, 3, 3, 3};
    grad_output.resize();
    grad_output.resize_grad();
    grad_output.grad = std::vector<float>(grad_output.size(), 1.0f);
    Tensor grad_input;
    EXPECT_THROW(bn.backward(grad_output, grad_input), std::runtime_error);
}



TEST(BatchNorm3dTest, BackwardGradientDescent) {
    BatchNorm3d bn(2, 1e-5, 0.1, true, true);
    Tensor input;
    input.shape = {2, 2, 3, 3, 3};
    input.resize();
    input.data = std::vector<float>(input.size(), 1.0f);
    input.resize_grad();

    // Целевой тензор
    Tensor target;
    target.shape = {2, 2, 3, 3, 3};
    target.resize();
    target.data = std::vector<float>(target.size(), 0.5f);

    float learning_rate = 0.01f;
    int num_iterations = 10;
    float initial_loss = 0.0f;

    for (int iter = 0; iter < num_iterations; ++iter) {
        Tensor output;
        bn.forward(input, output);
        float loss = compute_mse_loss(output, target);
        if (iter == 0) {
            initial_loss = loss;
        }

        Tensor grad_output;
        grad_output.shape = output.shape;
        grad_output.resize();
        grad_output.resize_grad();
        for (size_t i = 0; i < output.data.size(); ++i) {
            grad_output.grad[i] = 2.0f * (output.data[i] - target.data[i]) / output.data.size();
        }

        Tensor grad_input;
        bn.backward(grad_output, grad_input);

        update_parameters(bn.parameters(), learning_rate);

        for (Tensor* param : bn.parameters()) {
            std::fill(param->grad.begin(), param->grad.end(), 0.0f);
        }
    }

    Tensor final_output;
    bn.forward(input, final_output);
    float final_loss = compute_mse_loss(final_output, target);
    EXPECT_LT(final_loss, initial_loss);
}





>>>>>>> 44a345b4
int main(int argc, char **argv)
{
    ::testing::InitGoogleTest(&argc, argv);
    return RUN_ALL_TESTS();
}<|MERGE_RESOLUTION|>--- conflicted
+++ resolved
@@ -414,7 +414,6 @@
     EXPECT_NEAR(layer2->bias.grad[0], 2.0000f, 1e-4f);
 }
 
-<<<<<<< HEAD
 TEST(LSTMTest, Initialization)
 {
     LSTM lstm(3, 4); // input_size = 3, hidden_size = 4
@@ -724,7 +723,6 @@
     }
 }
 
-=======
 TEST(TensorTransposeTest, BasicTransposition)
 {
     Tensor t;
@@ -1935,7 +1933,6 @@
 
 
 
->>>>>>> 44a345b4
 int main(int argc, char **argv)
 {
     ::testing::InitGoogleTest(&argc, argv);
