#ifndef TTIE_H
#define TTIE_H

#include <cassert>
#include <iostream>
#include <random>
#include <sstream>
#include <string>
#include <vector>
#include <cmath>
#include <numeric>
#include <algorithm>

namespace ttie
{
template <typename T>
static std::string vector_to_string(const std::vector<T> &vec, size_t limit = 5)
{
    std::stringstream ss;
    ss << "[";
    size_t preview_size = std::min(limit, vec.size());
    for (size_t i = 0; i < preview_size; ++i)
    {
        ss << vec[i];
        if (i < preview_size - 1)
            ss << ", ";
    }
    if (vec.size() > preview_size)
        ss << ", ...";
    ss << "]";
    return ss.str();
}

struct Tensor
{
    std::vector<size_t> shape;

    std::vector<float> data;
    std::vector<float> grad;

    bool validate_shape() const
    {
        if (shape.empty())
        {
            return false;
        }

        for (size_t dim : shape)
        {
            if (dim == 0)
            {
                return false;
            }
        }

        return true;
    }
    size_t size() const
    {
        if (!validate_shape())
        {
            throw std::invalid_argument("Invalid tensor shape");
        }
        size_t total = 1;
        for (size_t dim : shape)
        {
            total *= dim;
        }
        return total;
    }

    void resize() { data.resize(size()); }

    void resize_grad() { grad.resize(size()); }

    void zero_grad() { std::fill(grad.begin(), grad.end(), 0.0f); }

    Tensor transpose(size_t dim1, size_t dim2) const
    {
        if (dim1 >= shape.size() || dim2 >= shape.size())
        {
            throw std::invalid_argument("Invalid dimension index");
        }

        if (dim1 == dim2)
        {
            return *this;
        }

        // Создаем новую перестановку осей
        std::vector<size_t> new_order(shape.size());
        std::iota(new_order.begin(), new_order.end(), 0); // заполняем 0, 1, 2, ...

        // Меняем местами выбранные оси
        std::swap(new_order[dim1], new_order[dim2]);

        // Новые размерности после транспонирования
        std::vector<size_t> new_shape(shape.size());
        for (size_t i = 0; i < shape.size(); ++i)
        {
            new_shape[i] = shape[new_order[i]];
        }

        // Вычисляем шаги для исходных размерностей
        std::vector<size_t> strides(shape.size());
        strides.back() = 1;
        for (int i = shape.size() - 2; i >= 0; --i)
        {
            strides[i] = strides[i + 1] * shape[i + 1];
        }

        // Вычисляем шаги для новых размерностей
        std::vector<size_t> new_strides(new_shape.size());
        new_strides.back() = 1;
        for (int i = new_shape.size() - 2; i >= 0; --i)
        {
            new_strides[i] = new_strides[i + 1] * new_shape[i + 1];
        }

        // Создаем результирующий тензор
        Tensor result;
        result.shape = new_shape;
        result.resize();

        // Вспомогательный вектор для индексации
        std::vector<size_t> indices(shape.size(), 0);

        // Перебираем все элементы и переставляем их
        for (size_t flat_idx = 0; flat_idx < result.size(); ++flat_idx)
        {
            // Вычисляем многомерный индекс в исходном порядке
            size_t remaining = flat_idx;
            for (size_t i = 0; i < shape.size(); ++i)
            {
                indices[i] = remaining / strides[i];
                remaining %= strides[i];
            }

            // Вычисляем новый плоский индекс
            size_t new_flat_idx = 0;
            for (size_t i = 0; i < new_order.size(); ++i)
            {
                new_flat_idx += indices[new_order[i]] * new_strides[i];
            }

            result.data[new_flat_idx] = data[flat_idx];
        }
        
        return result;
    }

    Tensor view(const std::vector<size_t>& new_shape) const
    {
        if (!validate_shape())
        {
            throw std::invalid_argument("Invalid tensor shape");
        }

        // Проверяем, что новая форма совместима по размеру
        size_t new_size = 1;
        for (size_t dim : new_shape)
        {
            new_size *= dim;
        }

        if (new_size != size())
        {
            throw std::invalid_argument("Total size of new shape must match original tensor size");
        }

        // Создаем новый тензор с новой формой
        Tensor result;
        result.shape = new_shape;
        result.data = data;
        result.grad = grad;

        return result;
    }

    Tensor copy() const
    {
        Tensor result;
        result.shape = shape;
        result.data = data;
        result.grad = grad;
        return result;
    }


    friend std::ostream &operator<<(std::ostream &os, const Tensor &t)
    {
        os << "Tensor@" << &t;

        if (t.shape.empty())
        {
            os << "(not initialized)";
            return os;
        }

        os << "(shape=" << vector_to_string(t.shape);

        if (!t.data.empty())
        {
            os << ", data=" << vector_to_string(t.data);
        }
        else
        {
            os << ", data=[no data]";
        }

        if (!t.grad.empty())
        {
            os << ", grad=" << vector_to_string(t.grad);
        }

        os << ")";
        return os;
    }
};

inline Tensor matmul(const Tensor &a, const Tensor &b)
{
    if (a.shape.size() < 2 || b.shape.size() < 2)
    {
        throw std::invalid_argument("Tensors must have at least 2 dimensions");
    }

    // Проверяем совместимость последних двух осей
    size_t a_cols = a.shape.back();
    size_t b_rows = b.shape[b.shape.size()-2];
    size_t b_cols = b.shape.back();

    if (a_cols != b_rows)
    {
        throw std::invalid_argument("Incompatible matrix dimensions for multiplication");
    }

    // Проверяем, что все остальные размерности совпадают
    if (a.shape.size() != b.shape.size())
    {
        throw std::invalid_argument("Tensors must have same number of dimensions");
    }

    for (size_t i = 0; i < a.shape.size()-2; ++i)
    {
        if (a.shape[i] != b.shape[i])
        {
            throw std::invalid_argument("Batch dimensions must match");
        }
    }

    // Создаем форму результата
    std::vector<size_t> result_shape = a.shape;
    result_shape.back() = b_cols; // Заменяем последнюю размерность
    result_shape[result_shape.size()-2] = a.shape[a.shape.size()-2]; // Сохраняем предпоследнюю

    Tensor result;
    result.shape = result_shape;
    result.resize();

    // Вспомогательные переменные для индексации
    size_t a_row_stride = a_cols;
    size_t a_batch_stride = a.shape[a.shape.size()-2] * a_row_stride;
    
    size_t b_row_stride = b_cols;
    size_t b_batch_stride = b_rows * b_row_stride;
    
    size_t result_row_stride = b_cols;
    size_t result_batch_stride = a.shape[a.shape.size()-2] * result_row_stride;

    // Общее количество "матриц" для перемножения
    size_t total_matrices = 1;
    for (size_t i = 0; i < a.shape.size()-2; ++i)
    {
        total_matrices *= a.shape[i];
    }

    // Выполняем матричное умножение для каждого батча/головы
    for (size_t matrix = 0; matrix < total_matrices; ++matrix)
    {
        size_t a_offset = matrix * a_batch_stride;
        size_t b_offset = matrix * b_batch_stride;
        size_t result_offset = matrix * result_batch_stride;

        for (size_t i = 0; i < a.shape[a.shape.size()-2]; ++i)
        {
            for (size_t j = 0; j < b_cols; ++j)
            {
                float sum = 0.0f;
                for (size_t k = 0; k < a_cols; ++k)
                {
                    size_t a_idx = a_offset + i * a_row_stride + k;
                    size_t b_idx = b_offset + k * b_row_stride + j;
                    sum += a.data[a_idx] * b.data[b_idx];
                }
                size_t result_idx = result_offset + i * result_row_stride + j;
                result.data[result_idx] = sum;
            }
        }
    }

    return result;
}

struct Layer
{
    virtual void forward(const Tensor &input, Tensor &output) = 0;
    virtual void backward(const Tensor &grad_output, Tensor &grad_input) = 0;
    virtual std::string to_string() const = 0;
    virtual std::vector<Tensor *> parameters() = 0;
    virtual ~Layer() {}
};

struct Linear : Layer
{
    Tensor weight;
    Tensor bias;

    Linear(size_t in_features, size_t out_features)
    {
        std::random_device rd;
        std::mt19937 gen(rd());
        std::uniform_real_distribution<float> dis(-0.1f, 0.1f);

        weight.shape = {in_features, out_features};
        weight.resize();
        for (size_t i = 0; i < in_features * out_features; ++i)
        {
            weight.data[i] = dis(gen);
        }

        bias.shape = {out_features};
        bias.resize();
        for (size_t i = 0; i < out_features; ++i)
        {
            bias.data[i] = dis(gen);
        }
    }

    std::vector<Tensor *> parameters() override { return {&weight, &bias}; }

    void forward(const Tensor &input, Tensor &output) override
    {
        size_t in_features = weight.shape[0];
        size_t out_features = weight.shape[1];
        output.shape = {input.shape[0], out_features};
        output.resize();

        for (size_t i = 0; i < input.shape[0]; ++i)
        {
            for (size_t j = 0; j < out_features; ++j)
            {
                output.data[i * out_features + j] = bias.data[j];
                for (size_t k = 0; k < in_features; ++k)
                {
                    output.data[i * out_features + j] +=
                        input.data[i * in_features + k] *
                        weight.data[k * out_features + j];
                }
            }
        }
    }

    void backward(const Tensor &output, Tensor &input) override
    {
        size_t in_features = weight.shape[0];
        size_t out_features = weight.shape[1];
        size_t batch_size = output.shape[0];

        input.resize_grad();
        weight.resize_grad();
        bias.resize_grad();

        for (size_t i = 0; i < batch_size; ++i)
        {
            for (size_t j = 0; j < in_features; ++j)
            {
                input.grad[i * in_features + j] = 0;
                for (size_t k = 0; k < out_features; ++k)
                {
                    input.grad[i * in_features + j] +=
                        output.grad[i * out_features + k] *
                        weight.data[j * out_features + k];
                    weight.grad[j * out_features + k] +=
                        output.grad[i * out_features + k] *
                        input.data[i * in_features + j];
                }
            }
        }

        for (size_t i = 0; i < batch_size; ++i)
        {
            for (size_t k = 0; k < out_features; ++k)
            {
                bias.grad[k] += output.grad[i * out_features + k];
            }
        }
    }

    std::string to_string() const override
    {
        std::stringstream ss;
        ss << "Linear(in_features=" << weight.shape[0]
           << ", out_features=" << weight.shape[1] << ")";
        return ss.str();
    }
};

struct ReLU : Layer
{
    std::vector<Tensor *> parameters() override { return {}; }

    void forward(const Tensor &input, Tensor &output) override
    {
        output.shape = input.shape;
        output.resize();
        for (size_t i = 0; i < input.data.size(); ++i)
        {
            output.data[i] = std::max(0.0f, input.data[i]);
        }
    }

    void backward(const Tensor &output, Tensor &input) override
    {
        input.resize_grad();
        for (size_t i = 0; i < output.data.size(); ++i)
        {
            input.grad[i] = (output.data[i] > 0) ? output.grad[i] : 0;
        }
    }

    std::string to_string() const override { return "ReLU()"; }
};

struct Sigmoid : Layer
{
    std::vector<Tensor *> parameters() override { return {}; }

    void forward(const Tensor &input, Tensor &output) override
    {
        output.shape = input.shape;
        output.resize();
        for (size_t i = 0; i < input.data.size(); ++i)
        {
            output.data[i] = 1.0f / (1.0f + std::exp(-input.data[i]));
        }
    }

    void backward(const Tensor &output, Tensor &input) override
    {
        input.resize_grad();
        for (size_t i = 0; i < output.data.size(); ++i)
        {
            float s = output.data[i];
            input.grad[i] = output.grad[i] * s *
                            (1 - s); // Производная Sigmoid: σ(x)*(1-σ(x))
        }
    }

    std::string to_string() const override { return "Sigmoid()"; }
};

struct Tanh : Layer
{
    std::vector<Tensor *> parameters() override { return {}; }

    void forward(const Tensor &input, Tensor &output) override
    {
        output.shape = input.shape;
        output.resize();
        for (size_t i = 0; i < input.data.size(); ++i)
        {
            output.data[i] = std::tanh(input.data[i]);
        }
    }

    void backward(const Tensor &output, Tensor &input) override
    {
        input.resize_grad();
        for (size_t i = 0; i < output.data.size(); ++i)
        {
            float t = output.data[i];
            input.grad[i] =
                output.grad[i] * (1 - t * t); // Производная Tanh: 1 - tanh²(x)
        }
    }

    std::string to_string() const override { return "Tanh()"; }
};

struct Model
{
    std::vector<Layer *> layers;
    std::vector<Tensor> activations;

    void add_layer(Layer *layer) { layers.push_back(layer); }

    void forward(const Tensor &input, Tensor &output)
    {
        activations.resize(layers.size() - 1);

        const Tensor *current = &input;
        for (size_t i = 0; i < layers.size(); ++i)
        {
            Tensor *next = (i == layers.size() - 1) ? &output : &activations[i];
            layers[i]->forward(*current, *next);
            current = next;
        }
    }

    void backward(const Tensor &output, Tensor &input)
    {
        if (activations.size() != layers.size() - 1)
        {
            throw std::runtime_error(
                "Forward pass must be called before backward pass");
        }

        const Tensor *current = &output;
        for (int i = layers.size() - 1; i >= 0; --i)
        {
            Tensor *prev = (i > 0) ? &activations[i - 1] : &input;
            layers[i]->backward(*current, *prev);
            current = prev;
        }
    }

    std::vector<Tensor *> parameters()
    {
        std::vector<Tensor *> params;
        for (Layer *layer : layers)
        {
            auto layer_params = layer->parameters();
            params.insert(params.end(), layer_params.begin(),
                          layer_params.end());
        }
        return params;
    }

    std::string to_string() const
    {
        std::stringstream ss;
        for (Layer *layer : layers)
        {
            ss << layer->to_string() << "\n";
        }
        return ss.str();
    }

    ~Model()
    {
        for (Layer *layer : layers)
        {
            delete layer;
        }
    }
};

static Tensor softmax_for_mha(const Tensor &attention_score)
{
    // Применяем softmax по последнему измерению
    Tensor attention;
    attention.shape = attention_score.shape;
    attention.resize();

    const size_t last_dim = attention.shape.back();
    const size_t num_elements = attention.data.size();

    for (size_t i = 0; i < num_elements; i += last_dim)
    {
        // Находим максимум для численной стабильности
        float max_val = attention_score.data[i];
        for (size_t j = 1; j < last_dim; ++j)
        {
            max_val = std::max(max_val, attention_score.data[i + j]);
        }

        // Вычисляем экспоненты и их сумму
        float sum_exp = 0.0f;
        for (size_t j = 0; j < last_dim; ++j)
        {
            attention.data[i + j] = std::exp(attention_score.data[i + j] - max_val);
            sum_exp += attention.data[i + j];
        }

        // Нормализуем для получения вероятностей
        for (size_t j = 0; j < last_dim; ++j)
        {
            attention.data[i + j] /= sum_exp;
        }
    }
    return attention;
}

struct ScaledDotProductAttention
{
    Tensor saved_q, saved_k, saved_v;
    Tensor attn_scores, attention;
    float scale = 0.0f;

    void forward(const Tensor &q, const Tensor &k, const Tensor &v, Tensor &values)
    {
        if (q.shape.size() != k.shape.size() || q.shape.size() != v.shape.size())
        {
            throw std::runtime_error("All input tensors must have the same number of dimensions");
        }
        saved_q = q.copy();
        saved_k = k.copy();
        saved_v = v.copy();

        const size_t d_k = k.shape.back();

        attn_scores.shape = q.shape;
        attn_scores.shape.back() = k.shape[k.shape.size() - 2];
        attn_scores.resize();

        attn_scores = matmul(q, k.transpose(k.shape.size() - 2, k.shape.size() - 1));

        scale = 1.0f / std::sqrt(static_cast<float>(d_k));
        for (size_t i = 0; i < attn_scores.data.size(); ++i)
        {
            attn_scores.data[i] *= scale;
        }

        attention = softmax_for_mha(attn_scores);

        values = matmul(attention, v);
    }

    void backward(const Tensor &grad_output, Tensor &dq, Tensor &dk, Tensor &dv)
    {

        // Инициализация градиентов
        dq.resize_grad();
        dk.resize_grad();
        dv.resize_grad();

        // Вычисление градиента для dv (dV = Attention^T * grad_output)
        Tensor attention_T = attention.transpose(attention.shape.size() - 2, attention.shape.size() - 1);
        attention_T.resize_grad();
        dv = matmul(attention_T, grad_output);
        dv.resize_grad();
        for (size_t i = 0; i < dv.grad.size(); ++i)
        {
            dv.grad[i] += grad_output.grad[i]; // Накопление градиентов
        }

        // Вычисление градиента для attention (dAttention = grad_output * V^T)
        Tensor v_T = saved_v.transpose(saved_v.shape.size() - 2, saved_v.shape.size() - 1);
        v_T.resize_grad();
        Tensor dAttention;
        dAttention = matmul(grad_output, v_T);
        dAttention.resize_grad();
        for (size_t i = 0; i < dAttention.grad.size(); ++i)
        {
            dAttention.grad[i] = grad_output.grad[i]; // Передаем градиенты
        }

        // Вычисление градиента для scores (dScores = dSoftmax(attention) * dAttention)
        Tensor dScores;
        dScores.shape = attn_scores.shape;
        dScores.resize();
        dScores.resize_grad();
        const size_t BHT = attention.data.size() / attention.shape.back();
        const size_t T_k = attention.shape.back();
        for (size_t i = 0; i < BHT; ++i)
        {
            float dot = 0.0f;
            for (size_t j = 0; j < T_k; ++j)
            {
                dot += attention.data[i * T_k + j] * dAttention.grad[i * T_k + j];
            }
            for (size_t j = 0; j < T_k; ++j)
            {
                dScores.grad[i * T_k + j] = attention.data[i * T_k + j] * (dAttention.grad[i * T_k + j] - dot);
            }
        }
        for (float &val : dScores.grad)
        {
            val *= scale; // Масштабирование
        }

        // Вычисление dq (dq = dScores * K)
        dq = matmul(dScores, saved_k);
        dq.resize_grad();
        for (size_t i = 0; i < dq.grad.size(); ++i)
        {
            dq.grad[i] += dScores.grad[i]; // Накопление градиентов
        }

        // Вычисление dk (dk = dScores^T * Q)
        Tensor dScores_T = dScores.transpose(dScores.shape.size() - 2, dScores.shape.size() - 1);
        dScores_T.resize_grad();
        for (size_t i = 0; i < dScores_T.grad.size(); ++i)
        {
            dScores_T.grad[i] = dScores.grad[i];
        }

        dk = matmul(dScores_T, saved_q);
        dk.resize_grad();
        for (size_t i = 0; i < dk.grad.size(); ++i)
        {
            dk.grad[i] += dScores_T.grad[i]; // Накопление градиентов
        }
    }
};

struct MultiHeadAttention
{
    ScaledDotProductAttention attention;
    size_t head_dim = 0ULL;
    size_t d_model = 0ULL;
    size_t num_heads = 0ULL;
    Linear w_q;
    Linear w_k;
    Linear w_v;
    Linear w_concat;
    Tensor q;
    Tensor k;
    Tensor v;
    Tensor w_concat_in;

    MultiHeadAttention(size_t d_model, size_t num_heads) : w_q(d_model, d_model),
    w_k(d_model, d_model), w_v(d_model, d_model), 
    w_concat(d_model, d_model), head_dim(d_model / num_heads), d_model(d_model), num_heads(num_heads)
    {
        if (d_model % num_heads != 0)
        {
            throw std::runtime_error("Embedding dimension must be 0 modulo number of heads");
        }
    }

    void split(Tensor &x)
    {
        const size_t batch_size = x.shape[0];
        const size_t seq_len = x.shape[1];

        x = x.view({batch_size, seq_len, num_heads, head_dim});
        x = x.transpose(1, 2);
    }

    void concat(Tensor &x)
    {
        const size_t batch_size = x.shape[0];
        const size_t seq_len = x.shape[2];
        x = x.transpose(1, 2);

        x = x.view({batch_size, seq_len, d_model});

    }

    void forward(const Tensor &q_in, const Tensor &k_in, const Tensor &v_in, Tensor &out)
    {
        q = q_in.copy();
        k = k_in.copy();
        v = v_in.copy();

        const size_t batch = q.shape[0];
        const size_t seq_len = q.shape[1];
        const size_t d_model = q.shape[2];

        q = q.view({batch * seq_len, d_model});
        k = k.view({batch * seq_len, d_model});
        v = v.view({batch * seq_len, d_model});

        w_q.forward(q, q);
        w_k.forward(k, k);
        w_v.forward(v, v);

        q = q.view({batch, seq_len, d_model});
        k = k.view({batch, seq_len, d_model});
        v = v.view({batch, seq_len, d_model});

        split(q);
        split(k);
        split(v);

        attention.forward(q, k, v, out);

        concat(out);

        out = out.view({batch * seq_len, d_model});
        w_concat.forward(out, out);
        out = out.view({batch, seq_len, d_model});
        w_concat_in = out.copy();
    }

    void backward(const Tensor &grad_output, Tensor &dq, Tensor &dk, Tensor &dv)
    {

        // Инициализация градиентов выходов
        dq.resize_grad();
        dk.resize_grad();
        dv.resize_grad();

        // Изменение формы grad_output на (batch * seq_len, d_model) для w_concat.backward
        const size_t batch = grad_output.shape[0];
        const size_t seq_len = grad_output.shape[1];
        Tensor grad_out_reshaped = grad_output.view({batch * seq_len, d_model});
        grad_out_reshaped.resize_grad();
        for (size_t i = 0; i < grad_out_reshaped.grad.size(); ++i)
        {
            grad_out_reshaped.grad[i] = grad_output.grad[i];
        }

        // Обратный проход через w_concat
        Tensor grad_concat_in;
        grad_concat_in.shape = {batch * seq_len, d_model};
        grad_concat_in.data = w_concat_in.data;
        w_concat.backward(grad_out_reshaped, grad_concat_in);

        // Возврат к форме (batch, seq_len, d_model)
        Tensor grad_concat_out = grad_concat_in.view({batch, seq_len, d_model});
        grad_concat_out.resize_grad();
        for (size_t i = 0; i < grad_concat_out.grad.size(); ++i)
        {
            grad_concat_out.grad[i] = grad_concat_in.grad[i];
        }

        // Обратный проход через concat (транспонирование: (batch, seq_len, num_heads, head_dim) -> (batch, num_heads, seq_len, head_dim))
        Tensor grad_concat_transposed = grad_concat_out.view({batch, seq_len, num_heads, head_dim});
        grad_concat_transposed = grad_concat_transposed.transpose(1, 2);
        grad_concat_transposed.resize_grad();
        for (size_t i = 0; i < grad_concat_transposed.grad.size(); ++i)
        {
            grad_concat_transposed.grad[i] = grad_concat_out.grad[i];
        }

        // Обратный проход через ScaledDotProductAttention
        Tensor grad_q, grad_k, grad_v;
        grad_q.shape = {batch, num_heads, seq_len, head_dim};
        grad_k.shape = {batch, num_heads, seq_len, head_dim};
        grad_v.shape = {batch, num_heads, seq_len, head_dim};
        attention.backward(grad_concat_transposed, grad_q, grad_k, grad_v);

        // Обратный проход через split (транспонирование: (batch, num_heads, seq_len, head_dim) -> (batch, seq_len, num_heads, head_dim))
        Tensor grad_q_reshaped = grad_q.transpose(1, 2).view({batch, seq_len, d_model});
        Tensor grad_k_reshaped = grad_k.transpose(1, 2).view({batch, seq_len, d_model});
        Tensor grad_v_reshaped = grad_v.transpose(1, 2).view({batch, seq_len, d_model});
        grad_q_reshaped.resize_grad();
        grad_k_reshaped.resize_grad();
        grad_v_reshaped.resize_grad();
        for (size_t i = 0; i < grad_q_reshaped.grad.size(); ++i)
        {
            grad_q_reshaped.grad[i] = grad_q.grad[i];
            grad_k_reshaped.grad[i] = grad_k.grad[i];
            grad_v_reshaped.grad[i] = grad_v.grad[i];
        }

        // Обратный проход через w_q, w_k, w_v
        Tensor grad_q_in, grad_k_in, grad_v_in;
        grad_q_in.shape = {batch * seq_len, d_model};
        grad_k_in.shape = {batch * seq_len, d_model};
        grad_v_in.shape = {batch * seq_len, d_model};
        grad_q_in.data = q.data;
        grad_k_in.data = k.data;
        grad_v_in.data = v.data;

        w_q.backward(grad_q_reshaped, grad_q_in);
        w_k.backward(grad_k_reshaped, grad_k_in);
        w_v.backward(grad_v_reshaped, grad_v_in);

        // Накопление градиентов в dq, dk, dv
        Tensor grad_q_final = grad_q_in.view({batch, seq_len, d_model});
        Tensor grad_k_final = grad_k_in.view({batch, seq_len, d_model});
        Tensor grad_v_final = grad_v_in.view({batch, seq_len, d_model});
        grad_q_final.resize_grad();
        grad_k_final.resize_grad();
        grad_v_final.resize_grad();
        for (size_t i = 0; i < grad_q_final.grad.size(); ++i)
        {
            grad_q_final.grad[i] = grad_q_in.grad[i];
            grad_k_final.grad[i] = grad_k_in.grad[i];
            grad_v_final.grad[i] = grad_v_in.grad[i];
        }

        for (size_t i = 0; i < dq.grad.size(); ++i)
        {
            dq.grad[i] += grad_q_final.grad[i];
        }
        for (size_t i = 0; i < dk.grad.size(); ++i)
        {
            dk.grad[i] += grad_k_final.grad[i];
        }
        for (size_t i = 0; i < dv.grad.size(); ++i)
        {
            dv.grad[i] += grad_v_final.grad[i];
        }
    }
};

Tensor mse_loss(const Tensor &pred, const Tensor &target)
{
    if (pred.data.size() != target.data.size())
    {
        throw std::invalid_argument(
            "Prediction and target tensors must have same size");
    }

    Tensor loss;
    loss.shape = {1};
    loss.resize();
    loss.data[0] = 0.0f;

    for (size_t i = 0; i < pred.data.size(); ++i)
    {
        float diff = pred.data[i] - target.data[i];
        loss.data[0] += diff * diff;
    }
    loss.data[0] /= pred.data.size();
    return loss;
}

<<<<<<< HEAD
struct LSTM : public Model
{
    size_t input_dim;
    size_t hidden_dim;
    size_t num_layers;

    LSTM(size_t D_in, size_t H, size_t L = 1)
        : input_dim(D_in), hidden_dim(H), num_layers(L)
    {
        for (size_t layer = 0; layer < num_layers; ++layer)
        {
            size_t in_dim = (layer == 0 ? input_dim : hidden_dim);
            add_layer(new Linear(in_dim, hidden_dim));
            add_layer(new Sigmoid()); // ii
            add_layer(new Linear(in_dim, hidden_dim));
            add_layer(new Sigmoid()); // if
            add_layer(new Linear(in_dim, hidden_dim));
            add_layer(new Tanh()); // ig
            add_layer(new Linear(in_dim, hidden_dim));
            add_layer(new Sigmoid()); // io

            add_layer(new Linear(hidden_dim, hidden_dim));
            add_layer(new Sigmoid()); // hi
            add_layer(new Linear(hidden_dim, hidden_dim));
            add_layer(new Sigmoid()); // hf
            add_layer(new Linear(hidden_dim, hidden_dim));
            add_layer(new Tanh()); // hg
            add_layer(new Linear(hidden_dim, hidden_dim));
            add_layer(new Sigmoid()); // ho
        }
    }

    std::string to_string() const
    {
        std::stringstream ss;
        ss << "LSTM(D_in=" << input_dim << ", H=" << hidden_dim
           << ", layers=" << num_layers << ")";
        return ss.str();
    }

    void forward(const std::vector<Tensor> &inputs,
                 std::vector<Tensor> &outputs) const
    {
        const Tensor &input_seq = inputs[0];
        Tensor &output_seq = outputs[0];
        const size_t T = input_seq.shape[0];
        const size_t D = input_seq.shape[1];

        std::vector<Tensor> h(num_layers), c(num_layers);
        for (size_t l = 0; l < num_layers; ++l)
        {
            h[l].shape = {1, hidden_dim};
            h[l].resize();
            std::fill(h[l].data.begin(), h[l].data.end(), 0.0f);
            c[l].shape = {1, hidden_dim};
            c[l].resize();
            std::fill(c[l].data.begin(), c[l].data.end(), 0.0f);
        }

        output_seq.shape = {T, hidden_dim};
        output_seq.resize();

        Tanh tanh_fn;

        Tensor x_t;
        x_t.shape = {1, D};
        x_t.resize();
        Tensor temp1, temp2, i_t, f_t, g_t, o_t;
        temp1.shape = temp2.shape = i_t.shape = f_t.shape = g_t.shape =
            o_t.shape = {hidden_dim};
        temp1.resize();
        temp2.resize();
        i_t.resize();
        f_t.resize();
        g_t.resize();
        o_t.resize();

        for (size_t t = 0; t < T; ++t)
        {
            std::copy(input_seq.data.begin() + t * D,
                      input_seq.data.begin() + (t + 1) * D, x_t.data.begin());

            for (size_t l = 0; l < num_layers; ++l)
            {
                size_t base = l * 16;

                // i
                assert(base + 0 < layers.size());
                layers[base + 0]->forward(x_t, temp1);
                layers[base + 8]->forward(h[l], temp2);
                for (size_t i = 0; i < hidden_dim; ++i)
                    i_t.data[i] = temp1.data[i] + temp2.data[i];
                layers[base + 1]->forward(i_t, i_t);

                // f
                layers[base + 2]->forward(x_t, temp1);
                layers[base + 10]->forward(h[l], temp2);
                for (size_t i = 0; i < hidden_dim; ++i)
                    f_t.data[i] = temp1.data[i] + temp2.data[i];
                layers[base + 3]->forward(f_t, f_t);

                // g
                layers[base + 4]->forward(x_t, temp1);
                layers[base + 12]->forward(h[l], temp2);
                for (size_t i = 0; i < hidden_dim; ++i)
                    g_t.data[i] = temp1.data[i] + temp2.data[i];
                layers[base + 5]->forward(g_t, g_t);

                // o
                layers[base + 6]->forward(x_t, temp1);
                layers[base + 14]->forward(h[l], temp2);
                for (size_t i = 0; i < hidden_dim; ++i)
                    o_t.data[i] = temp1.data[i] + temp2.data[i];
                layers[base + 7]->forward(o_t, o_t);

                // c, h
                for (size_t i = 0; i < hidden_dim; ++i)
                {
                    c[l].data[i] =
                        f_t.data[i] * c[l].data[i] + i_t.data[i] * g_t.data[i];
                }

                tanh_fn.forward(c[l], temp1);
                for (size_t i = 0; i < hidden_dim; ++i)
                {
                    h[l].data[i] = o_t.data[i] * temp1.data[i];
                }

                x_t = h[l];
            }

            std::copy(h.back().data.begin(), h.back().data.end(),
                      output_seq.data.begin() + t * hidden_dim);
        }
    }

    void backward(const std::vector<Tensor> &outputs,
                  std::vector<Tensor> &inputs) const
    {

        const Tensor &output_seq = outputs[0];
        Tensor &input_seq = inputs[0];
        throw std::runtime_error("LSTM::backward() not implemented yet — "
                                 "requires forward pass state caching.");
=======
class BatchNorm1d : public Layer {
private:
    size_t num_features;
    float eps;
    float momentum;
    bool affine;
    bool track_running_stats;

    Tensor gamma; 
    Tensor beta; 
    Tensor running_mean;
    Tensor running_var;

    std::vector<float> input_data; // сохраняем входные данные для backward
    bool first_update = true;

public:
    BatchNorm1d(size_t num_features,
                float eps = 1e-5,
                float momentum = 0.1,
                bool affine = true,
                bool track_running_stats = true)
        : num_features(num_features),
            eps(eps),
            momentum(momentum),
            affine(affine),
            track_running_stats(track_running_stats) {

        if (affine) {
            gamma.shape = {num_features};
            gamma.resize();
            gamma.resize_grad();
            beta.shape = {num_features};
            beta.resize();
            beta.resize_grad();
            std::random_device rd;
            std::mt19937 gen(rd());
            std::uniform_real_distribution<float> dis(0.9f, 1.1f);
            for (size_t i = 0; i < num_features; ++i) {
                gamma.data[i] = dis(gen);
                beta.data[i] = 0.0f;
            }
        }

        if (track_running_stats) {
            running_mean.shape = {num_features};
            running_mean.resize();
            running_var.shape = {num_features};
            running_var.resize();
        }
    }

    void forward(const Tensor &input, Tensor &output) override {
        if (input.shape.size() != 2 || input.shape[1] != num_features) {
            throw std::invalid_argument("Входной тензор должен быть [batch_size, num_features]");
        }

        size_t batch_size = input.shape[0];
        output.shape = {batch_size, num_features};
        output.resize();

        input_data = input.data;

        for (size_t f = 0; f < num_features; ++f) {
            float mean = 0.0f, var = 0.0f;

            for (size_t b = 0; b < batch_size; ++b) {
                mean += input.data[b * num_features + f];
            }
            mean /= batch_size;

            for (size_t b = 0; b < batch_size; ++b) {
                float diff = input.data[b * num_features + f] - mean;
                var += diff * diff;
            }
            var /= batch_size;

            if (track_running_stats) {
                if (first_update) {
                    running_mean.data[f] = mean;
                    running_var.data[f] = var;
                } else {
                    running_mean.data[f] = (1 - momentum) * running_mean.data[f] + momentum * mean;
                    running_var.data[f] = (1 - momentum) * running_var.data[f] + momentum * var;
                }
            }

            float inv_std = 1.0f / std::sqrt(var + eps);

            for (size_t b = 0; b < batch_size; ++b) {
                float x_hat = (input.data[b * num_features + f] - mean) * inv_std;
                output.data[b * num_features + f] = affine ? gamma.data[f] * x_hat + beta.data[f] : x_hat;
            }
        }

        first_update = false;
    }

    void backward(const Tensor &grad_output, Tensor &grad_input) override {
        if (grad_output.shape.size() != 2 || grad_output.shape[1] != num_features) {
            throw std::invalid_argument("grad_output должен быть [batch_size, num_features]");
        }
        if (grad_output.grad.empty()) {
            throw std::runtime_error("grad_output.grad пустой");
        }
        if (input_data.empty()) {
            throw std::runtime_error("input_data пустой. Сначала вызовите forward()");
        }
        if (input_data.size() != grad_output.shape[0] * num_features) {
            throw std::runtime_error("Размер input_data не соответствует ожидаемому");
        }
    
        size_t batch_size = grad_output.shape[0];
        grad_input.shape = {batch_size, num_features};
        grad_input.resize();
        grad_input.resize_grad();
    
        const size_t count = batch_size; // Перемещено и помечено как const
        for (size_t f = 0; f < num_features; ++f) {
            float mean = 0.0f, var = 0.0f;
    
            for (size_t b = 0; b < batch_size; ++b) {
                mean += input_data[b * num_features + f];
            }
            mean /= count;
    
            for (size_t b = 0; b < batch_size; ++b) {
                float diff = input_data[b * num_features + f] - mean;
                var += diff * diff;
            }
            var /= count;
    
            float inv_std = 1.0f / std::sqrt(var + eps);
    
            std::vector<float> x_hat(count);
            for (size_t b = 0; b < batch_size; ++b) {
                x_hat[b] = (input_data[b * num_features + f] - mean) * inv_std;
            }
    
            float sum_dy = 0.0f, sum_dy_x_hat = 0.0f;
            for (size_t b = 0; b < batch_size; ++b) {
                float dy = grad_output.grad[b * num_features + f];
                sum_dy += dy;
                sum_dy_x_hat += dy * x_hat[b];
            }
    
            float factor = static_cast<float>(count);
            float gamma_val = affine ? gamma.data[f] : 1.0f;
    
            for (size_t b = 0; b < batch_size; ++b) {
                float dy = grad_output.grad[b * num_features + f];
                float dx_hat = dy;
                float term1 = dx_hat * inv_std * gamma_val;
                float term2 = inv_std * sum_dy / factor * gamma_val;
                float term3 = inv_std * x_hat[b] * sum_dy_x_hat / factor * gamma_val;
    
                grad_input.grad[b * num_features + f] = term1 - term2 - term3;
    
                if (affine) {
                    beta.grad[f] += dy;
                    gamma.grad[f] += dy * x_hat[b];
                }
            }
        }
    }

    std::string to_string() const override {
        std::stringstream ss;
        ss << "BatchNorm1d(" << num_features << ")";
        return ss.str();
    }

    std::vector<Tensor *> parameters() override {
        if (affine) {
            return {&gamma, &beta};
        }
        return {};
    }
};

class BatchNorm2d : public Layer {
private:
    size_t num_features;
    float eps;
    float momentum;
    bool affine;
    bool track_running_stats;

    Tensor gamma;
    Tensor beta;
    Tensor running_mean;
    Tensor running_var;

    std::vector<float> input_data;
    bool first_update = true;

public:
    BatchNorm2d(size_t num_features,
                float eps = 1e-5,
                float momentum = 0.1,
                bool affine = true,
                bool track_running_stats = true)
        : num_features(num_features),
            eps(eps),
            momentum(momentum),
            affine(affine),
            track_running_stats(track_running_stats) {

        if (affine) {
            gamma.shape = {num_features};
            gamma.resize();
            gamma.resize_grad();
            beta.shape = {num_features};
            beta.resize();
            beta.resize_grad();
            std::random_device rd;
            std::mt19937 gen(rd());
            std::uniform_real_distribution<float> dis(0.9f, 1.1f);
            for (size_t i = 0; i < num_features; ++i) {
                gamma.data[i] = dis(gen);
                beta.data[i] = 0.0f;
            }
        }

        if (track_running_stats) {
            running_mean.shape = {num_features};
            running_mean.resize();
            running_var.shape = {num_features};
            running_var.resize();
        }
    }

    void forward(const Tensor &input, Tensor &output) override {
        if (input.shape.size() != 4) {
            throw std::invalid_argument("Входной тензор должен быть [N, C, H, W]");
        }
        if (input.shape[1] != num_features) {
            throw std::invalid_argument("Количество каналов должно соответствовать num_features");
        }
        if (input.data.size() != input.size()) {
            throw std::runtime_error("Размер входных данных не соответствует shape");
        }
    
        size_t N = input.shape[0];
        size_t C = input.shape[1];
        size_t H = input.shape[2];
        size_t W = input.shape[3];
    
        output.shape = {N, C, H, W};
        output.resize();
    
        input_data = input.data;
    
        for (size_t c = 0; c < C; ++c) {
            float mean = 0.0f, var = 0.0f;
            size_t count = N * H * W;
    
            // Вычисление среднего
            for (size_t n = 0; n < N; ++n) {
                for (size_t h = 0; h < H; ++h) {
                    for (size_t w = 0; w < W; ++w) {
                        size_t idx = n * C * H * W + c * H * W + h * W + w;
                        mean += input.data[idx];
                    }
                }
            }
            mean /= count;
    
            // Вычисление дисперсии
            for (size_t n = 0; n < N; ++n) {
                for (size_t h = 0; h < H; ++h) {
                    for (size_t w = 0; w < W; ++w) {
                        size_t idx = n * C * H * W + c * H * W + h * W + w;
                        float diff = input.data[idx] - mean;
                        var += diff * diff;
                    }
                }
            }
            var /= count;
    
            // Обновление running_mean и running_var
            if (track_running_stats) {
                if (first_update) {
                    running_mean.data[c] = mean;
                    running_var.data[c] = var;
                } else {
                    running_mean.data[c] = (1 - momentum) * running_mean.data[c] + momentum * mean;
                    running_var.data[c] = (1 - momentum) * running_var.data[c] + momentum * var;
                }
            }
    
            float inv_std = 1.0f / std::sqrt(var + eps);
    
            // Вычисление выхода с учетом affine за пределами вложенных циклов
            if (affine) {
                for (size_t n = 0; n < N; ++n) {
                    for (size_t h = 0; h < H; ++h) {
                        for (size_t w = 0; w < W; ++w) {
                            size_t idx = n * C * H * W + c * H * W + h * W + w;
                            float x_hat = (input.data[idx] - mean) * inv_std;
                            output.data[idx] = gamma.data[c] * x_hat + beta.data[c];
                        }
                    }
                }
            } else {
                for (size_t n = 0; n < N; ++n) {
                    for (size_t h = 0; h < H; ++h) {
                        for (size_t w = 0; w < W; ++w) {
                            size_t idx = n * C * H * W + c * H * W + h * W + w;
                            float x_hat = (input.data[idx] - mean) * inv_std;
                            output.data[idx] = x_hat;
                        }
                    }
                }
            }
        }
    
        first_update = false;
    }

    void backward(const Tensor &grad_output, Tensor &grad_input) override {
        if (input_data.empty()) {
            throw std::runtime_error("input_data пустой. Сначала вызовите forward()");
        }
        if (grad_output.shape.size() != 4 || grad_output.shape[1] != num_features) {
            throw std::invalid_argument("grad_output должен быть [N, C, H, W]");
        }
        if (grad_output.grad.empty()) {
            throw std::runtime_error("grad_output.grad пустой");
        }
        if (input_data.size() != grad_output.shape[0] * num_features * grad_output.shape[2] * grad_output.shape[3]) {
            throw std::runtime_error("Размер input_data не соответствует ожидаемому");
        }
        if (affine && (gamma.grad.size() != num_features || beta.grad.size() != num_features)) {
            throw std::runtime_error("Градиенты gamma или beta имеют неправильный размер");
        }
    
        size_t N = grad_output.shape[0];
        size_t C = grad_output.shape[1];
        size_t H = grad_output.shape[2];
        size_t W = grad_output.shape[3];
    
        grad_input.shape = {N, C, H, W};
        grad_input.resize();
        grad_input.resize_grad();
    
        const size_t count = N * H * W; 
        for (size_t c = 0; c < C; ++c) {
            float mean = 0.0f, var = 0.0f;
    
            for (size_t n = 0; n < N; ++n) {
                for (size_t h = 0; h < H; ++h) {
                    for (size_t w = 0; w < W; ++w) {
                        size_t idx = n * C * H * W + c * H * W + h * W + w;
                        mean += input_data[idx];
                    }
                }
            }
            mean /= count;
    
            for (size_t n = 0; n < N; ++n) {
                for (size_t h = 0; h < H; ++h) {
                    for (size_t w = 0; w < W; ++w) {
                        size_t idx = n * C * H * W + c * H * W + h * W + w;
                        float diff = input_data[idx] - mean;
                        var += diff * diff;
                    }
                }
            }
            var /= count;
    
            float inv_std = 1.0f / std::sqrt(var + eps);
            float gamma_val = affine ? gamma.data[c] : 1.0f;
    
            float sum_dy = 0.0f, sum_dy_x_hat = 0.0f;
            std::vector<float> x_hat(count);
            size_t pos = 0;
            for (size_t n = 0; n < N; ++n) {
                for (size_t h = 0; h < H; ++h) {
                    for (size_t w = 0; w < W; ++w) {
                        size_t idx = n * C * H * W + c * H * W + h * W + w;
                        x_hat[pos] = (input_data[idx] - mean) * inv_std;
                        sum_dy += grad_output.grad[idx];
                        sum_dy_x_hat += grad_output.grad[idx] * x_hat[pos];
                        pos++;
                    }
                }
            }
    
            pos = 0;
            for (size_t n = 0; n < N; ++n) {
                for (size_t h = 0; h < H; ++h) {
                    for (size_t w = 0; w < W; ++w) {
                        size_t idx = n * C * H * W + c * H * W + h * W + w;
                        float dy = grad_output.grad[idx];
                        float dx_hat = dy;
                        float term1 = dx_hat * inv_std * gamma_val;
                        float term2 = inv_std * sum_dy / count * gamma_val;
                        float term3 = inv_std * x_hat[pos] * sum_dy_x_hat / count * gamma_val;
                        grad_input.grad[idx] = term1 - term2 - term3;
    
                        if (affine) {
                            beta.grad[c] += dy;
                            gamma.grad[c] += dy * x_hat[pos];
                        }
                        pos++;
                    }
                }
            }
        }
    }

    std::string to_string() const override {
        std::stringstream ss;
        ss << "BatchNorm2d(" << num_features << ")";
        return ss.str();
    }

    std::vector<Tensor *> parameters() override {
        if (affine) {
            return {&gamma, &beta};
        }
        return {};
    }
};

class BatchNorm3d : public Layer {
private:
    size_t num_features;
    float eps;
    float momentum;
    bool affine;
    bool track_running_stats;

    Tensor gamma;
    Tensor beta;
    Tensor running_mean;
    Tensor running_var;

    std::vector<float> input_data;
    bool first_update = true;

public:
    BatchNorm3d(size_t num_features,
                float eps = 1e-5,
                float momentum = 0.1,
                bool affine = true,
                bool track_running_stats = true)
        : num_features(num_features),
            eps(eps),
            momentum(momentum),
            affine(affine),
            track_running_stats(track_running_stats) {

        if (affine) {
            gamma.shape = {num_features};
            gamma.resize();
            gamma.resize_grad();
            beta.shape = {num_features};
            beta.resize();
            beta.resize_grad();
            std::random_device rd;
            std::mt19937 gen(rd());
            std::uniform_real_distribution<float> dis(0.9f, 1.1f);
            for (size_t i = 0; i < num_features; ++i) {
                gamma.data[i] = dis(gen);
                beta.data[i] = 0.0f;
            }
        }

        if (track_running_stats) {
            running_mean.shape = {num_features};
            running_mean.resize();
            running_var.shape = {num_features};
            running_var.resize();
        }
    }

    void forward(const Tensor &input, Tensor &output) override {
        if (input.shape.size() != 5) {
            throw std::invalid_argument("Входной тензор должен быть [N, C, D, H, W]");
        }
        if (input.shape[1] != num_features) {
            throw std::invalid_argument("Количество каналов должно соответствовать num_features");
        }
        if (input.data.size() != input.size()) {
            throw std::runtime_error("Размер входных данных не соответствует shape");
        }
    
        size_t N = input.shape[0];
        size_t C = input.shape[1];
        size_t D = input.shape[2];
        size_t H = input.shape[3];
        size_t W = input.shape[4];
    
        output.shape = {N, C, D, H, W};
        output.resize();
    
        input_data = input.data;
    
        for (size_t c = 0; c < C; ++c) {
            float mean = 0.0f, var = 0.0f;
            size_t count = N * D * H * W;
    
            // Вычисление среднего
            for (size_t n = 0; n < N; ++n) {
                for (size_t d = 0; d < D; ++d) {
                    for (size_t h = 0; h < H; ++h) {
                        for (size_t w = 0; w < W; ++w) {
                            size_t idx = n * C * D * H * W + c * D * H * W + d * H * W + h * W + w;
                            mean += input.data[idx];
                        }
                    }
                }
            }
            mean /= count;
    
            // Вычисление дисперсии
            for (size_t n = 0; n < N; ++n) {
                for (size_t d = 0; d < D; ++d) {
                    for (size_t h = 0; h < H; ++h) {
                        for (size_t w = 0; w < W; ++w) {
                            size_t idx = n * C * D * H * W + c * D * H * W + d * H * W + h * W + w;
                            float diff = input.data[idx] - mean;
                            var += diff * diff;
                        }
                    }
                }
            }
            var /= count;
    
            // Обновление running_mean и running_var
            if (track_running_stats) {
                if (first_update) {
                    running_mean.data[c] = mean;
                    running_var.data[c] = var;
                } else {
                    running_mean.data[c] = (1 - momentum) * running_mean.data[c] + momentum * mean;
                    running_var.data[c] = (1 - momentum) * running_var.data[c] + momentum * var;
                }
            }
    
            float inv_std = 1.0f / std::sqrt(var + eps);
    
            // Вычисление выхода с учетом affine за пределами вложенных циклов
            if (affine) {
                for (size_t n = 0; n < N; ++n) {
                    for (size_t d = 0; d < D; ++d) {
                        for (size_t h = 0; h < H; ++h) {
                            for (size_t w = 0; w < W; ++w) {
                                size_t idx = n * C * D * H * W + c * D * H * W + d * H * W + h * W + w;
                                float x_hat = (input.data[idx] - mean) * inv_std;
                                output.data[idx] = gamma.data[c] * x_hat + beta.data[c];
                            }
                        }
                    }
                }
            } else {
                for (size_t n = 0; n < N; ++n) {
                    for (size_t d = 0; d < D; ++d) {
                        for (size_t h = 0; h < H; ++h) {
                            for (size_t w = 0; w < W; ++w) {
                                size_t idx = n * C * D * H * W + c * D * H * W + d * H * W + h * W + w;
                                float x_hat = (input.data[idx] - mean) * inv_std;
                                output.data[idx] = x_hat;
                            }
                        }
                    }
                }
            }
        }
    
        first_update = false;
    }

    void backward(const Tensor &grad_output, Tensor &grad_input) override {
        if (input_data.empty()) {
            throw std::runtime_error("input_data пустой. Сначала вызовите forward()");
        }
        if (grad_output.shape.size() != 5 || grad_output.shape[1] != num_features) {
            throw std::invalid_argument("grad_output должен быть [N, C, D, H, W]");
        }
        if (grad_output.grad.empty()) {
            throw std::runtime_error("grad_output.grad пустой");
        }
        if (input_data.size() != grad_output.shape[0] * num_features * grad_output.shape[2] * grad_output.shape[3] * grad_output.shape[4]) {
            throw std::runtime_error("Размер input_data не соответствует ожидаемому");
        }
        if (affine && (gamma.grad.size() != num_features || beta.grad.size() != num_features)) {
            throw std::runtime_error("Градиенты gamma или beta имеют неправильный размер");
        }
    
        size_t N = grad_output.shape[0];
        size_t C = grad_output.shape[1];
        size_t D = grad_output.shape[2];
        size_t H = grad_output.shape[3];
        size_t W = grad_output.shape[4];
    
        grad_input.shape = {N, C, D, H, W};
        grad_input.resize();
        grad_input.resize_grad();
    
        const size_t count = N * D * H * W; // Перемещено и помечено как const
        for (size_t c = 0; c < C; ++c) {
            float mean = 0.0f, var = 0.0f;
    
            for (size_t n = 0; n < N; ++n) {
                for (size_t d = 0; d < D; ++d) {
                    for (size_t h = 0; h < H; ++h) {
                        for (size_t w = 0; w < W; ++w) {
                            size_t idx = n * C * D * H * W + c * D * H * W + d * H * W + h * W + w;
                            mean += input_data[idx];
                        }
                    }
                }
            }
            mean /= count;
    
            for (size_t n = 0; n < N; ++n) {
                for (size_t d = 0; d < D; ++d) {
                    for (size_t h = 0; h < H; ++h) {
                        for (size_t w = 0; w < W; ++w) {
                            size_t idx = n * C * D * H * W + c * D * H * W + d * H * W + h * W + w;
                            float diff = input_data[idx] - mean;
                            var += diff * diff;
                        }
                    }
                }
            }
            var /= count;
    
            float inv_std = 1.0f / std::sqrt(var + eps);
            float gamma_val = affine ? gamma.data[c] : 1.0f;
    
            float sum_dy = 0.0f, sum_dy_x_hat = 0.0f;
            std::vector<float> x_hat(count);
            size_t pos = 0;
            for (size_t n = 0; n < N; ++n) {
                for (size_t d = 0; d < D; ++d) {
                    for (size_t h = 0; h < H; ++h) {
                        for (size_t w = 0; w < W; ++w) {
                            size_t idx = n * C * D * H * W + c * D * H * W + d * H * W + h * W + w;
                            x_hat[pos] = (input_data[idx] - mean) * inv_std;
                            sum_dy += grad_output.grad[idx];
                            sum_dy_x_hat += grad_output.grad[idx] * x_hat[pos];
                            pos++;
                        }
                    }
                }
            }
    
            pos = 0;
            for (size_t n = 0; n < N; ++n) {
                for (size_t d = 0; d < D; ++d) {
                    for (size_t h = 0; h < H; ++h) {
                        for (size_t w = 0; w < W; ++w) {
                            size_t idx = n * C * D * H * W + c * D * H * W + d * H * W + h * W + w;
                            float dy = grad_output.grad[idx];
                            float dx_hat = dy;
                            float term1 = dx_hat * inv_std * gamma_val;
                            float term2 = inv_std * sum_dy / count * gamma_val;
                            float term3 = inv_std * x_hat[pos] * sum_dy_x_hat / count * gamma_val;
                            grad_input.grad[idx] = term1 - term2 - term3;
    
                            if (affine) {
                                beta.grad[c] += dy;
                                gamma.grad[c] += dy * x_hat[pos];
                            }
                            pos++;
                        }
                    }
                }
            }
        }
    }

    std::string to_string() const override {
        std::stringstream ss;
        ss << "BatchNorm3d(" << num_features << ")";
        return ss.str();
    }

    std::vector<Tensor *> parameters() override {
        if (affine) {
            return {&gamma, &beta};
        }
        return {};
>>>>>>> 44a345b4
    }
};

} // namespace ttie

#endif // TTIE_H<|MERGE_RESOLUTION|>--- conflicted
+++ resolved
@@ -911,7 +911,6 @@
     return loss;
 }
 
-<<<<<<< HEAD
 struct LSTM : public Model
 {
     size_t input_dim;
@@ -1056,7 +1055,6 @@
         Tensor &input_seq = inputs[0];
         throw std::runtime_error("LSTM::backward() not implemented yet — "
                                  "requires forward pass state caching.");
-=======
 class BatchNorm1d : public Layer {
 private:
     size_t num_features;
@@ -1744,7 +1742,6 @@
             return {&gamma, &beta};
         }
         return {};
->>>>>>> 44a345b4
     }
 };
 
